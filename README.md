# Tablite

![Build status](https://github.com/root-11/tablite/actions/workflows/python-package.yml/badge.svg)
[![Code coverage](https://codecov.io/gh/root-11/tablite/branch/master/graph/badge.svg)](https://codecov.io/gh/root-11/tablite)
[![Downloads](https://pepy.tech/badge/tablite)](https://pepy.tech/project/tablite)
[![Downloads](https://pepy.tech/badge/tablite/month)](https://pepy.tech/project/tablite)

--------------

## Overview

**NEWS: Tablite 2022.7 is a major update with:

**Even smaller memory footprint.**<br>Tablite uses HDF5 as a backend with strong abstraction, so that copy/append/repetition of data is handled in pages. This is super convenient for incremental data processing such as shown below where 43M rows are processed in 208 steps.

<<<<<<< HEAD
![incremental dataprocessing](../../images/incremental%20dataprocessing.jpg)
=======
![incremental dataprocessing](../../blob/master/incremental%20dataprocessing.jpg?raw=true)
>>>>>>> aa70d6e4

Tablite stores all data in /tmp/tablite.hdf5 so if your OS sits on SSD it will benefit from high IOPS, and permit slices of 9,000,000,000 rows in less than a second.
![1bn rows](../../blob/master/images/1TB_test.png?raw=true)

**Multiprocessing enabled by default**<br>Tablite has multiprocessing is implemented for bypassing the python GIL on all major operations. CSV import has a test with 96M fields imported and type mapped to native python types in 120 secs.

**All algorithms have been reworked to respect memory limits**<br>Tablite respects the limits of free memory by tagging the free memory and defining task size before each memory intensive task is initiated (join, groupby, data import, etc)

**100% support for all python datatypes**<br>Tablite uses datatype mapping to HDF5 native types where possible and uses type mapping for non-native types such as timedelta, None, date, time… e.g. what you put in, is what you get out. 

**Light weight**<br>Tablite is ~200 kB.


## Installation

[Tablite](https://pypi.org/project/tablite/)

Install: `pip install tablite`  
Usage:  `>>> from tablite import Table`  

## General overview

A tablite `Table` is multiprocessing enabled by default and ...

- behaves like a dict with lists: `my_table[column name] = [... data ...]`
- handles all python datatypes natively: `str`, `float`, `bool`, `int`, `date`, `datetime`, `time`, `timedelta` and `None`
- uses HDF5 as storage which is faster than mmap'ed files for the average case. 10,000,000 integers python will use < 1 Mb RAM instead of 133.7 Mb (1M lists with 10 integers). The example below shows data from `tests/test_filereader_time.py` with 1 terabyte of data:

An instance of a table allows you to:

- get rows in a column as `mytable['A']`
- get rows across all columns as `mytable[4:8]`
- slice as `mytable['A', 'B', slice(4,8) ]`.
- update individual values with `mytable['A'][2] = new value`
- update many values even faster with list comprehensions such as: `mytable['A'] = [ f(x) for x in mytable['A'] if x % 2 != 0 ]`

You can:

- Use `Table.import_file` to import csv*, tsv, txt, xls, xlsx, xlsm, ods, zip and logs. There is automatic type detection (see [tutorial.ipynb](https://github.com/root-11/tablite/blob/master/tutorial.ipynb))

- To peek into any supported file use `get_headers` which shows the first 10 rows.
- Use `mytable.rows` and `mytable.columns` to iterate over rows or columns.
- Create multi-key `.index` for quick lookups.
- Perform multi-key `.sort`,
- Filter using `.any` and `.all` to select specific rows.
- use multi-key `.lookup` and `.join` to find data across tables.
- Perform `.groupby` and reorganise data as a `.pivot` table with max, min, sum, first, last, count, unique, average, st.deviation, median and mode
- Append / concatenate tables with `+=` which automatically sorts out the columns - even if they're not in perfect order.
- Should you tables be similar but not the identical you can use `.stack` to "stack" tables on top of each other.

You can store or send data using json, by:

- dumping to json: `json_str = table.to_json()`, or
- you can load it with `Table.from_json(json_str)`.-

One-liners

- loop over rows: `[ row for row in table.rows ]`
- loop over columns: `[ table[col_name] for col_name in table.columns ]`
- slice: myslice = `table['A', 'B', slice(0,None,15)]`
- join: `left_join = numbers.left_join(letters, left_keys=['colour'], right_keys=['color'], left_columns=['number'], right_columns=['letter'])`
- lookup: `travel_plan = friends.lookup(bustable, (DataTypes.time(21, 10), "<=", 'time'), ('stop', "==", 'stop'))`
- groupby: `group_by = table.groupby(keys=['C', 'B'], functions=[('A', gb.count)])`
- pivot table `my_pivot = t.pivot(rows=['C'], columns=['A'], functions=[('B', gb.sum), ('B', gb.count)], values_as_rows=False)`
- index: `indices = old_table.index(*old_table.columns)`
- sort: `lookup1_sorted = lookup_1.sort(**{'time': True, 'name':False, "sort_mode":'unix'})`
- filter: `true,false = unfiltered.filter( [{"column1": 'a', "criteria":">=", 'value2':3}, ... more criteria ... ], filter_type='all' )`
- any: `even = mytable.any('A': lambda x : x%2==0, 'B': lambda x > 0)`
- all: `even = mytable.all('A': lambda x : x%2==0, 'B': lambda x > 0)`

## Tutorial

To learn more see the [tutorial.ipynb](https://github.com/root-11/tablite/blob/master/tutorial.ipynb) (Jupyter notebook)

## Credits

- Martynas Kaunas - GroupBy functionality.
- Audrius Kulikajevas - Edge case testing / various bugs.

<|MERGE_RESOLUTION|>--- conflicted
+++ resolved
@@ -13,11 +13,7 @@
 
 **Even smaller memory footprint.**<br>Tablite uses HDF5 as a backend with strong abstraction, so that copy/append/repetition of data is handled in pages. This is super convenient for incremental data processing such as shown below where 43M rows are processed in 208 steps.
 
-<<<<<<< HEAD
-![incremental dataprocessing](../../images/incremental%20dataprocessing.jpg)
-=======
-![incremental dataprocessing](../../blob/master/incremental%20dataprocessing.jpg?raw=true)
->>>>>>> aa70d6e4
+![incremental dataprocessing](../../blob/master/incremental_dataprocessing.png?raw=true)
 
 Tablite stores all data in /tmp/tablite.hdf5 so if your OS sits on SSD it will benefit from high IOPS, and permit slices of 9,000,000,000 rows in less than a second.
 ![1bn rows](../../blob/master/images/1TB_test.png?raw=true)
@@ -95,5 +91,4 @@
 ## Credits
 
 - Martynas Kaunas - GroupBy functionality.
-- Audrius Kulikajevas - Edge case testing / various bugs.
-
+- Audrius Kulikajevas - Edge case testing / various bugs.
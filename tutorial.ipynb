{
 "cells": [
  {
   "cell_type": "markdown",
   "metadata": {
    "pycharm": {
     "name": "#%% md\n"
    }
   },
   "source": [
    "# Tablite\n",
    "\n",
    "<table><tr>\n",
    "    <td> <img src=\"https://app.travis-ci.com/root-11/tablite.svg?branch=master\" alt=\"Build Status\" style=\"width: 100px;\"/> </td>\n",
    "    <td></td>\n",
    "        <td> <img src=\"https://codecov.io/gh/root-11/tablite/branch/master/graph/badge.svg\" alt=\"Code coverage\" style=\"width: 100px;\"/> </td>\n",
    "    <td></td>\n",
    "        <td> <img src=\"https://pepy.tech/badge/tablite\" alt=\"Downloads\" style=\"width: 100px;\"/> </td>\n",
    "    <td></td>\n",
    "        <td> <img src=\"https://pepy.tech/badge/tablite/month\" alt=\"Downloads / month\" style=\"width: 100px;\"/> </td>\n",
    "    <td></td>\n",
    "</tr></table>"
   ]
  },
  {
   "cell_type": "markdown",
   "metadata": {},
   "source": []
  },
  {
   "cell_type": "markdown",
   "metadata": {},
   "source": [
    "\n",
    "# Introduction\n",
    "\n",
    "We're all tired of reinventing the wheel when we need to process a bit of data.\n",
    "\n",
    "- Pandas has a huge memory overhead when the datatypes are messy (hint: They are!).\n",
    "- Numpy asks the developer to worry about ctypes. That's not what you came to python for.\n",
    "- Arrows [isn't ready](https://arrow.apache.org/docs/python/dataset.html).\n",
    "- SQLite is great but just too slow, particularly on disk.\n",
    "\n",
    "So what do we do? We write a custom built class for the problem at hand and\n",
    "discover that we've just spent 3 hours doing something that should have taken\n",
    "20 minutes. No more please!\n",
    "\n",
    "### Enter: [Tablite](https://pypi.org/project/tablite/)\n",
    "A python library for tables that does everything you need in 200kB.\n",
    "\n",
    "Install: `pip install tablite`\n",
    "\n",
    "Usage:  `>>> from tablite import Table`"
   ]
  },
  {
   "cell_type": "markdown",
   "metadata": {},
   "source": [
    "\n",
    "### Overview\n",
    "\n",
    "- Tablite handles all Python datatypes: `str`, `float`, `bool`, `int`, `date`, `datetime`, `time`, `timedelta` and `None`.\n",
    "- you can select:\n",
    "  - all rows in a column as `table['A']`\n",
    "  - rows across all columns as `table[4:8]`\n",
    "  - or a slice as `table['A', 'B', slice(4,8) ]`.\n",
    "- you to update with `table['A'][2] = new value`\n",
    "- you can store or send data using json, by:\n",
    "  - dumping to json: `json_str = table.to_json()`, or\n",
    "  - you can load it with `Table.from_json(json_str)`.\n",
    "- you can iterate over rows using `for row in Table.rows`.\n",
    "- you can ask `column_xyz in Table.colums` ?\n",
    "- load from files with `new_table = Table.import_file('this.csv')` which has automatic datatype detection\n",
    "- perform inner, outer & left sql join between tables as simple as `table_1.inner_join(table2, keys=['A', 'B'])`\n",
    "- summarise using `table.groupby( ... )`\n",
    "- create pivot tables using `groupby.pivot( ... )`\n",
    "- perform multi-criteria lookup in tables using `table1.lookup(table2, criteria=.....`\n",
    "\n"
   ]
  },
  {
   "cell_type": "markdown",
   "metadata": {},
   "source": [
    "A quick check before we start:"
   ]
  },
  {
   "cell_type": "code",
   "execution_count": 1,
   "metadata": {},
   "outputs": [],
   "source": [
    "from tablite import Table\n",
    "Table.reset_storage()"
   ]
  },
  {
   "cell_type": "markdown",
   "metadata": {},
   "source": [
    "\n",
    "### Examples\n",
    "\n",
    "Here are some examples:"
   ]
  },
  {
   "cell_type": "code",
   "execution_count": 2,
   "metadata": {
    "pycharm": {
     "name": "#%%\n"
    }
   },
   "outputs": [],
   "source": [
    "from tablite import Table\n",
    "\n",
    "# To create a tablite table is as simple as populating a dictionary:\n",
    "t = Table()\n",
    "t['A'] = [1,2,3]\n",
    "t['B'] = ['a','b','c']"
   ]
  },
  {
   "cell_type": "code",
   "execution_count": 3,
   "metadata": {},
   "outputs": [
    {
     "data": {
      "text/html": [
       "<div><table border=1><tr><th>#</th><th>A</th><th>B</th></tr><tr><th>row</th><th>int</th><th>str</th></tr><tr><td>0</td><td>1</td><td>a</td></tr><tr><td>1</td><td>2</td><td>b</td></tr><tr><td>2</td><td>3</td><td>c</td></tr></table></div>"
      ],
      "text/plain": [
       "Table(2 columns, 3 rows)"
      ]
     },
     "execution_count": 3,
     "metadata": {},
     "output_type": "execute_result"
    }
   ],
   "source": [
    "\n",
    "# In this notebook we can show tables in the HTML style:\n",
    "t"
   ]
  },
  {
   "cell_type": "code",
   "execution_count": 4,
   "metadata": {},
   "outputs": [
    {
     "name": "stdout",
     "output_type": "stream",
     "text": [
      "+===+===+===+\n",
      "| # | A | B |\n",
      "|row|int|str|\n",
      "+---+---+---+\n",
      "| 0 |  1|a  |\n",
      "| 1 |  2|b  |\n",
      "| 2 |  3|c  |\n",
      "+===+===+===+\n"
     ]
    }
   ],
   "source": [
    "# or the ascii style:\n",
    "t.show()"
   ]
  },
  {
   "cell_type": "code",
   "execution_count": 5,
   "metadata": {},
   "outputs": [
    {
     "name": "stdout",
     "output_type": "stream",
     "text": [
      "Table(2 columns, 3 rows)\n"
     ]
    }
   ],
   "source": [
    "# or if you'd like to inspect the table, use:\n",
    "print(str(t))"
   ]
  },
  {
   "cell_type": "code",
   "execution_count": 6,
   "metadata": {
    "pycharm": {
     "name": "#%%\n"
    }
   },
   "outputs": [],
   "source": [
    "# You can also add all columns at once (slower) if you prefer. \n",
    "t2 = Table()\n",
    "t2.add_columns('A','B')\n",
    "t2.add_rows((1,'a'),(2,'b'),(3,'c'))\n",
    "assert t==t2"
   ]
  },
  {
   "cell_type": "code",
   "execution_count": 7,
   "metadata": {
    "pycharm": {
     "name": "#%%\n"
    }
   },
   "outputs": [
    {
     "name": "stderr",
     "output_type": "stream",
     "text": [
      "reading book1.csv: 46bytes [00:00, ?bytes/s]\n",
<<<<<<< HEAD
      "splitting book1.csv for multiprocessing: 100%|██████████| 46/46 [00:00<00:00, 15312.54lines/s]\n",
      "Executing tasks in main process: 100%|██████████| 1/1 [00:00<00:00, 25.64it/s]\n"
=======
      "splitting book1.csv for multiprocessing: 100%|██████████| 46/46 [00:00<00:00, 15388.26lines/s]\n",
      "Executing tasks in main process: 100%|██████████| 1/1 [00:00<00:00, 21.08it/s]\n"
>>>>>>> 0f25aa86
     ]
    },
    {
     "data": {
      "text/html": [
       "<div><table border=1><tr><th>#</th><th>a</th><th>b</th><th>c</th><th>d</th><th>e</th><th>f</th></tr><tr><th>row</th><th>int</th><th>float</th><th>float</th><th>float</th><th>float</th><th>float</th></tr><tr><td>0</td><td>1</td><td>0.060606061</td><td>0.090909091</td><td>0.121212121</td><td>0.151515152</td><td>0.181818182</td></tr><tr><td>1</td><td>2</td><td>0.121212121</td><td>0.242424242</td><td>0.484848485</td><td>0.96969697</td><td>1.939393939</td></tr><tr><td>2</td><td>3</td><td>0.242424242</td><td>0.484848485</td><td>0.96969697</td><td>1.939393939</td><td>3.878787879</td></tr><tr><td>3</td><td>4</td><td>0.484848485</td><td>0.96969697</td><td>1.939393939</td><td>3.878787879</td><td>7.757575758</td></tr><tr><td>4</td><td>5</td><td>0.96969697</td><td>1.939393939</td><td>3.878787879</td><td>7.757575758</td><td>15.51515152</td></tr><tr><td>5</td><td>6</td><td>1.939393939</td><td>3.878787879</td><td>7.757575758</td><td>15.51515152</td><td>31.03030303</td></tr><tr><td>6</td><td>7</td><td>3.878787879</td><td>7.757575758</td><td>15.51515152</td><td>31.03030303</td><td>62.06060606</td></tr><tr><td>...</td><td>...</td><td>...</td><td>...</td><td>...</td><td>...</td><td>...</td></tr><tr><td>38</td><td>39</td><td>16659267088.0</td><td>33318534175.0</td><td>66637068350.0</td><td>133274000000.0</td><td>266548000000.0</td></tr><tr><td>39</td><td>40</td><td>33318534175.0</td><td>66637068350.0</td><td>133274000000.0</td><td>266548000000.0</td><td>533097000000.0</td></tr><tr><td>40</td><td>41</td><td>66637068350.0</td><td>133274000000.0</td><td>266548000000.0</td><td>533097000000.0</td><td>1066190000000.0</td></tr><tr><td>41</td><td>42</td><td>133274000000.0</td><td>266548000000.0</td><td>533097000000.0</td><td>1066190000000.0</td><td>2132390000000.0</td></tr><tr><td>42</td><td>43</td><td>266548000000.0</td><td>533097000000.0</td><td>1066190000000.0</td><td>2132390000000.0</td><td>4264770000000.0</td></tr><tr><td>43</td><td>44</td><td>533097000000.0</td><td>1066190000000.0</td><td>2132390000000.0</td><td>4264770000000.0</td><td>8529540000000.0</td></tr><tr><td>44</td><td>45</td><td>1066190000000.0</td><td>2132390000000.0</td><td>4264770000000.0</td><td>8529540000000.0</td><td>17059100000000.0</td></tr></table></div>"
      ],
      "text/plain": [
       "Table(6 columns, 45 rows)"
      ]
     },
     "execution_count": 7,
     "metadata": {},
     "output_type": "execute_result"
    }
   ],
   "source": [
    "# or load data:\n",
    "t3 = Table.import_file('tests/data/book1.csv')\n",
    "\n",
    "# to view any table in the notebook just let jupyter show the table. If you're using the terminal use .show(). \n",
    "# Note that show gives either first and last 7 rows or the whole table if it is less than 20 rows.\n",
    "t3"
   ]
  },
  {
   "cell_type": "code",
   "execution_count": 8,
   "metadata": {
    "pycharm": {
     "name": "#%%\n"
    }
   },
   "outputs": [
    {
     "name": "stdout",
     "output_type": "stream",
     "text": [
      "sample is of type <class 'dict'> and has the following entries:\n",
      "delimiter\n",
      "book1.csv\n",
      "\t ['a', 'b', 'c', 'd', 'e', 'f']\n",
      "\t ['1', '0.060606061', '0.090909091', '0.121212121', '0.151515152', '0.181818182']\n",
      "\t ['2', '0.121212121', '0.242424242', '0.484848485', '0.96969697', '1.939393939']\n",
      "\t ['3', '0.242424242', '0.484848485', '0.96969697', '1.939393939', '3.878787879']\n",
      "\t ['4', '0.484848485', '0.96969697', '1.939393939', '3.878787879', '7.757575758']\n",
      "\t ['5', '0.96969697', '1.939393939', '3.878787879', '7.757575758', '15.51515152']\n",
      "\t ['6', '1.939393939', '3.878787879', '7.757575758', '15.51515152', '31.03030303']\n"
     ]
    }
   ],
   "source": [
    "# should you however want to select the headers instead of importing everything\n",
    "# (which maybe timeconsuming), simply use get_headers(path)\n",
    "from tablite import get_headers\n",
    "from pathlib import Path\n",
    "path = Path('tests/data/book1.csv')\n",
    "sample = get_headers(path, 5)\n",
    "print(f\"sample is of type {type(sample)} and has the following entries:\")\n",
    "for k,v in sample.items():\n",
    "    print(k)\n",
    "    if isinstance(v,list):\n",
    "        for r in sample[k]:\n",
    "            print(\"\\t\", r)"
   ]
  },
  {
   "cell_type": "code",
   "execution_count": 9,
   "metadata": {
    "pycharm": {
     "name": "#%%\n"
    }
   },
   "outputs": [
    {
     "data": {
      "text/html": [
       "<div><table border=1><tr><th>#</th><th>A</th><th>B</th><th>C</th></tr><tr><th>row</th><th>int</th><th>str</th><th>int</th></tr><tr><td>0</td><td>1</td><td>a</td><td>4</td></tr><tr><td>1</td><td>2</td><td>b</td><td>5</td></tr><tr><td>2</td><td>3</td><td>c</td><td>6</td></tr></table></div>"
      ],
      "text/plain": [
       "Table(3 columns, 3 rows)"
      ]
     },
     "execution_count": 9,
     "metadata": {},
     "output_type": "execute_result"
    }
   ],
   "source": [
    "# to extend a table by adding columns, use t[new] = [new values]\n",
    "t['C'] = [4,5,6]\n",
    "# but make sure the column has the same length as the rest of the table!\n",
    "t"
   ]
  },
  {
   "cell_type": "code",
   "execution_count": 10,
   "metadata": {
    "pycharm": {
     "name": "#%%\n"
    }
   },
   "outputs": [
    {
     "data": {
      "text/html": [
       "<div><table border=1><tr><th>#</th><th>mixed</th></tr><tr><th>row</th><th>mixed</th></tr><tr><td>0</td><td>-1</td></tr><tr><td>1</td><td>0</td></tr><tr><td>2</td><td>1</td></tr><tr><td>3</td><td>-12345678909876543211234567890987654321</td></tr><tr><td>4</td><td>None</td></tr><tr><td>5</td><td>nan</td></tr><tr><td>6</td><td>one</td></tr><tr><td>7</td><td></td></tr><tr><td>8</td><td>True</td></tr><tr><td>9</td><td>False</td></tr><tr><td>10</td><td>inf</td></tr><tr><td>11</td><td>0.01</td></tr><tr><td>12</td><td>2000-01-01</td></tr><tr><td>13</td><td>2002-02-03 23:00:04.006660</td></tr><tr><td>14</td><td>12:12:12</td></tr><tr><td>15</td><td>3 days, 1:34:38</td></tr></table></div>"
      ],
      "text/plain": [
       "Table(1 columns, 16 rows)"
      ]
     },
     "execution_count": 10,
     "metadata": {},
     "output_type": "execute_result"
    }
   ],
   "source": [
    "# should you want to mix datatypes, tablite will not complain:\n",
    "from datetime import datetime, date,time,timedelta\n",
    "import numpy as np\n",
    "# What you put in ...\n",
    "t4 = Table()\n",
    "t4['mixed'] = [\n",
    "    -1,0,1,  # regular integers\n",
    "    -12345678909876543211234567890987654321,  # very very large integer\n",
    "    None,np.nan,  # null values \n",
    "    \"one\", \"\",  # strings\n",
    "    True,False,  # booleans\n",
    "    float('inf'), 0.01,  # floats\n",
    "    date(2000,1,1),   # date\n",
    "    datetime(2002,2,3,23,0,4,6660),  # datetime\n",
    "    time(12,12,12),  # time\n",
    "    timedelta(days=3, seconds=5678)  # timedelta\n",
    "]\n",
    "# ... is exactly what you get out:\n",
    "t4"
   ]
  },
  {
   "cell_type": "code",
   "execution_count": 11,
   "metadata": {},
   "outputs": [
    {
     "name": "stdout",
     "output_type": "stream",
     "text": [
      "-1\n",
      "0\n",
      "1\n",
      "-12345678909876543211234567890987654321\n",
      "None\n",
      "nan\n",
      "one\n",
      "\n",
      "True\n",
      "False\n",
      "inf\n",
      "0.01\n",
      "2000-01-01\n",
      "2002-02-03 23:00:04.006660\n",
      "12:12:12\n",
      "3 days, 1:34:38\n"
     ]
    }
   ],
   "source": [
    "# also if you claim the values back as a python list:\n",
    "for item in list(t4['mixed']):\n",
    "    print(item)"
   ]
  },
  {
   "cell_type": "markdown",
   "metadata": {
    "pycharm": {
     "name": "#%%\n"
    }
   },
   "source": [
    "The column itself only tells us the number of entries:\n"
   ]
  },
  {
   "cell_type": "code",
   "execution_count": 12,
   "metadata": {},
   "outputs": [
    {
     "name": "stdout",
     "output_type": "stream",
     "text": [
      "<Column>(16 values | key=33)\n"
     ]
    }
   ],
   "source": [
    "print(t4['mixed'])"
   ]
  },
  {
   "cell_type": "code",
   "execution_count": 13,
   "metadata": {
    "pycharm": {
     "name": "#%%\n"
    }
   },
   "outputs": [
    {
     "name": "stdout",
     "output_type": "stream",
     "text": [
      "<class 'NoneType'> 1\n",
      "<class 'bool'> 2\n",
      "<class 'int'> 4\n",
      "<class 'float'> 3\n",
      "<class 'str'> 2\n",
      "<class 'datetime.datetime'> 1\n",
      "<class 'datetime.date'> 1\n",
      "<class 'datetime.time'> 1\n",
      "<class 'datetime.timedelta'> 1\n"
     ]
    }
   ],
   "source": [
    "# to view the datatypes in a column, use Column.types()\n",
    "type_dict = t4['mixed'].types()\n",
    "for k,v in type_dict.items():\n",
    "    print(k,v)"
   ]
  },
  {
   "cell_type": "code",
   "execution_count": 14,
   "metadata": {
    "pycharm": {
     "name": "#%%\n"
    }
   },
   "outputs": [
    {
     "data": {
      "text/html": [
       "<div><table border=1><tr><th>#</th><th>a</th><th>b</th><th>c</th><th>d</th><th>e</th><th>f</th></tr><tr><th>row</th><th>int</th><th>float</th><th>float</th><th>float</th><th>float</th><th>float</th></tr><tr><td>0</td><td>1</td><td>0.060606061</td><td>0.090909091</td><td>0.121212121</td><td>0.151515152</td><td>0.181818182</td></tr><tr><td>1</td><td>2</td><td>0.121212121</td><td>0.242424242</td><td>0.484848485</td><td>0.96969697</td><td>1.939393939</td></tr><tr><td>2</td><td>3</td><td>0.242424242</td><td>0.484848485</td><td>0.96969697</td><td>1.939393939</td><td>3.878787879</td></tr><tr><td>3</td><td>4</td><td>0.484848485</td><td>0.96969697</td><td>1.939393939</td><td>3.878787879</td><td>7.757575758</td></tr><tr><td>4</td><td>5</td><td>0.96969697</td><td>1.939393939</td><td>3.878787879</td><td>7.757575758</td><td>15.51515152</td></tr><tr><td>5</td><td>6</td><td>1.939393939</td><td>3.878787879</td><td>7.757575758</td><td>15.51515152</td><td>31.03030303</td></tr><tr><td>6</td><td>7</td><td>3.878787879</td><td>7.757575758</td><td>15.51515152</td><td>31.03030303</td><td>62.06060606</td></tr><tr><td>...</td><td>...</td><td>...</td><td>...</td><td>...</td><td>...</td><td>...</td></tr><tr><td>38</td><td>39</td><td>16659267088.0</td><td>33318534175.0</td><td>66637068350.0</td><td>133274000000.0</td><td>266548000000.0</td></tr><tr><td>39</td><td>40</td><td>33318534175.0</td><td>66637068350.0</td><td>133274000000.0</td><td>266548000000.0</td><td>533097000000.0</td></tr><tr><td>40</td><td>41</td><td>66637068350.0</td><td>133274000000.0</td><td>266548000000.0</td><td>533097000000.0</td><td>1066190000000.0</td></tr><tr><td>41</td><td>42</td><td>133274000000.0</td><td>266548000000.0</td><td>533097000000.0</td><td>1066190000000.0</td><td>2132390000000.0</td></tr><tr><td>42</td><td>43</td><td>266548000000.0</td><td>533097000000.0</td><td>1066190000000.0</td><td>2132390000000.0</td><td>4264770000000.0</td></tr><tr><td>43</td><td>44</td><td>533097000000.0</td><td>1066190000000.0</td><td>2132390000000.0</td><td>4264770000000.0</td><td>8529540000000.0</td></tr><tr><td>44</td><td>45</td><td>1066190000000.0</td><td>2132390000000.0</td><td>4264770000000.0</td><td>8529540000000.0</td><td>17059100000000.0</td></tr></table></div>"
      ],
      "text/plain": [
       "Table(6 columns, 45 rows)"
      ]
     },
     "execution_count": 14,
     "metadata": {},
     "output_type": "execute_result"
    }
   ],
   "source": [
    "# You may have noticed that all datatypes in t3 where identified as floats, despite their origin from a text type file.\n",
    "# This is because tablite guesses the most probable datatype using the `.guess` function on each column.\n",
    "# You can use the .guess function like this:\n",
    "from tablite import DataTypes\n",
    "t3['a'] = DataTypes.guess(t3['a'])\n",
    "# You can also convert the datatype using a list comprehension\n",
    "t3['b'] = [float(v) for v in t3['b']]\n",
    "t3"
   ]
  },
  {
   "cell_type": "markdown",
   "metadata": {
    "pycharm": {
     "name": "#%% md\n"
    }
   },
   "source": [
    "# API Examples\n",
    "\n",
    "In the following sections, example are given of the Tablite API's power features:\n",
    "\n",
    "- Iteration\n",
    "- Append\n",
    "- Sort\n",
    "- Filter\n",
    "- Index\n",
    "- Search All \n",
    "- Search Any\n",
    "- Lookup\n",
    "- Join inner, outer, \n",
    "- GroupBy\n",
    "- Pivot table\n"
   ]
  },
  {
   "cell_type": "markdown",
   "metadata": {},
   "source": [
    "# ITERATION!\n",
    "\n",
    "**_Iteration_** supports for loops and list comprehension at the speed of light:\n",
    "\n",
    "Just use `[r for r in table.rows]`, or:\n",
    "\n",
    "    for row in table.rows:\n",
    "        row ...\n",
    "\n",
    "Here's a more practical use case:\n",
    "\n",
    "(1) Imagine a table with columns a,b,c,d,e (all integers) like this:"
   ]
  },
  {
   "cell_type": "code",
   "execution_count": 15,
   "metadata": {},
   "outputs": [],
   "source": [
    "t = Table()\n",
    "for column_name in 'abcde':\n",
    "    t[column_name] =[i for i in range(5)]"
   ]
  },
  {
   "cell_type": "markdown",
   "metadata": {},
   "source": [
    "(2) we want to add two new columns using the functions:"
   ]
  },
  {
   "cell_type": "code",
   "execution_count": 16,
   "metadata": {},
   "outputs": [],
   "source": [
    "def f1(a,b,c):\n",
    "    return a+b+c+1\n",
    "def f2(b,c,d):\n",
    "    return b*c*d"
   ]
  },
  {
   "cell_type": "markdown",
   "metadata": {},
   "source": [
    "(3) and we want to compute two new columns `f` and `g`:"
   ]
  },
  {
   "cell_type": "code",
   "execution_count": 17,
   "metadata": {},
   "outputs": [],
   "source": [
    "t.add_columns('f', 'g')"
   ]
  },
  {
   "cell_type": "markdown",
   "metadata": {},
   "source": [
    "(4) we can now use the filter, to iterate over the table, and add the values to the two new columns:"
   ]
  },
  {
   "cell_type": "code",
   "execution_count": 18,
   "metadata": {},
   "outputs": [
    {
     "data": {
      "text/html": [
       "<div><table border=1><tr><th>#</th><th>a</th><th>b</th><th>c</th><th>d</th><th>e</th><th>f</th><th>g</th></tr><tr><th>row</th><th>int</th><th>int</th><th>int</th><th>int</th><th>int</th><th>int</th><th>int</th></tr><tr><td>0</td><td>0</td><td>0</td><td>0</td><td>0</td><td>0</td><td>1</td><td>0</td></tr><tr><td>1</td><td>1</td><td>1</td><td>1</td><td>1</td><td>1</td><td>4</td><td>1</td></tr><tr><td>2</td><td>2</td><td>2</td><td>2</td><td>2</td><td>2</td><td>7</td><td>8</td></tr><tr><td>3</td><td>3</td><td>3</td><td>3</td><td>3</td><td>3</td><td>10</td><td>27</td></tr><tr><td>4</td><td>4</td><td>4</td><td>4</td><td>4</td><td>4</td><td>13</td><td>64</td></tr></table></div>"
      ],
      "text/plain": [
       "Table(7 columns, 5 rows)"
      ]
     },
     "execution_count": 18,
     "metadata": {},
     "output_type": "execute_result"
    }
   ],
   "source": [
    "for row in t['a', 'b', 'c', 'd'].rows:\n",
    "    a, b, c, d = row\n",
    "\n",
    "    t['f'].append(f1(a, b, c))\n",
    "    t['g'].append(f2(b, c, d))\n",
    "\n",
    "assert len(t) == 5\n",
    "assert list(t.columns) == list('abcdefg')\n",
    "t"
   ]
  },
  {
   "cell_type": "markdown",
   "metadata": {},
   "source": [
    "Take note that if your dataset is assymmetric, a warning will be show:"
   ]
  },
  {
   "cell_type": "code",
   "execution_count": 19,
   "metadata": {},
   "outputs": [
    {
     "name": "stdout",
     "output_type": "stream",
     "text": [
      "[1, 1]\n",
      "[2, 2]\n",
      "[3, None]\n"
     ]
    },
    {
     "name": "stderr",
     "output_type": "stream",
     "text": [
      "d:\\github\\tablite\\tablite\\core.py:506: UserWarning: Column b has length 2 / 3. None will appear as fill value.\n",
      "  warnings.warn(f\"Column {name} has length {len(mc)} / {n_max}. None will appear as fill value.\")\n"
     ]
    }
   ],
   "source": [
    "assymmetric_table = Table()\n",
    "assymmetric_table['a'] = [1,2,3]\n",
    "assymmetric_table['b'] = [1,2]\n",
    "for row in assymmetric_table.rows:\n",
    "    print(row)\n",
    "# warning at the bottom ---v"
   ]
  },
  {
   "cell_type": "markdown",
   "metadata": {},
   "source": [
    "### Create Index / Indices\n",
    "\n",
    "\n",
    "**_Index_** supports multi-key indexing using args such as: `index = table.index('B','C')`.\n",
    "\n",
    "Here's an example:"
   ]
  },
  {
   "cell_type": "code",
   "execution_count": 20,
   "metadata": {},
   "outputs": [
    {
     "name": "stdout",
     "output_type": "stream",
     "text": [
      "key (1, 1) indices {0, 1}\n",
      "key (2, 2) indices {2, 3}\n",
      "key (3, 30) indices {4}\n",
      "key (4, 40) indices {5}\n"
     ]
    }
   ],
   "source": [
    "table7 = Table()\n",
    "table7['A'] = [1,1,2,2,3,4]\n",
    "table7['B'] = [1,1,2,2,30,40]\n",
    "table7['C'] = [-1,-2,-3,-4,-5,-6]\n",
    "\n",
    "index = table7.index('A', 'B')\n",
    "for k, v in index.items():\n",
    "    print(\"key\", k, \"indices\", v)"
   ]
  },
  {
   "cell_type": "markdown",
   "metadata": {},
   "source": [
    "The keys are created for each unique column-key-pair, and the value is the index where the key is found. To fetch all rows for key `(2,2)`, we can use:\n"
   ]
  },
  {
   "cell_type": "code",
   "execution_count": 21,
   "metadata": {},
   "outputs": [
    {
     "name": "stdout",
     "output_type": "stream",
     "text": [
      "[2, 2, -3]\n",
      "[2, 2, -4]\n"
     ]
    }
   ],
   "source": [
    "for ix, row in enumerate(table7.rows):\n",
    "    if ix in index[(2,2)]:\n",
    "        print(row)"
   ]
  },
  {
   "cell_type": "markdown",
   "metadata": {},
   "source": [
    "# APPEND"
   ]
  },
  {
   "cell_type": "code",
   "execution_count": 22,
   "metadata": {},
   "outputs": [
    {
     "name": "stdout",
     "output_type": "stream",
     "text": [
      "length before: 45\n",
      "length after + 90\n",
      "length after += 135\n",
      "length after += 135000\n"
     ]
    }
   ],
   "source": [
    "# to append one table to another, use + or += \n",
    "print('length before:', len(t3))  # length before: 45\n",
    "t5 = t3 + t3  \n",
    "print('length after +', len(t5))  # length after + 90\n",
    "t5 += t3 \n",
    "print('length after +=', len(t5))  # length after += 135\n",
    "# if you need a lot of numbers for a test, you can repeat a table using * and *=\n",
    "t5 *= 1_000\n",
    "print('length after +=', len(t5))  # length after += 135000"
   ]
  },
  {
   "cell_type": "code",
   "execution_count": 23,
   "metadata": {},
   "outputs": [
    {
     "data": {
      "text/html": [
       "<div><table border=1><tr><th>#</th><th>a</th><th>b</th><th>c</th><th>d</th><th>e</th><th>f</th></tr><tr><th>row</th><th>int</th><th>float</th><th>float</th><th>float</th><th>float</th><th>float</th></tr><tr><td>0</td><td>1</td><td>0.060606061</td><td>0.090909091</td><td>0.121212121</td><td>0.151515152</td><td>0.181818182</td></tr><tr><td>1</td><td>2</td><td>0.121212121</td><td>0.242424242</td><td>0.484848485</td><td>0.96969697</td><td>1.939393939</td></tr><tr><td>2</td><td>3</td><td>0.242424242</td><td>0.484848485</td><td>0.96969697</td><td>1.939393939</td><td>3.878787879</td></tr><tr><td>3</td><td>4</td><td>0.484848485</td><td>0.96969697</td><td>1.939393939</td><td>3.878787879</td><td>7.757575758</td></tr><tr><td>4</td><td>5</td><td>0.96969697</td><td>1.939393939</td><td>3.878787879</td><td>7.757575758</td><td>15.51515152</td></tr><tr><td>5</td><td>6</td><td>1.939393939</td><td>3.878787879</td><td>7.757575758</td><td>15.51515152</td><td>31.03030303</td></tr><tr><td>6</td><td>7</td><td>3.878787879</td><td>7.757575758</td><td>15.51515152</td><td>31.03030303</td><td>62.06060606</td></tr><tr><td>...</td><td>...</td><td>...</td><td>...</td><td>...</td><td>...</td><td>...</td></tr><tr><td>134993</td><td>39</td><td>16659267088.0</td><td>33318534175.0</td><td>66637068350.0</td><td>133274000000.0</td><td>266548000000.0</td></tr><tr><td>134994</td><td>40</td><td>33318534175.0</td><td>66637068350.0</td><td>133274000000.0</td><td>266548000000.0</td><td>533097000000.0</td></tr><tr><td>134995</td><td>41</td><td>66637068350.0</td><td>133274000000.0</td><td>266548000000.0</td><td>533097000000.0</td><td>1066190000000.0</td></tr><tr><td>134996</td><td>42</td><td>133274000000.0</td><td>266548000000.0</td><td>533097000000.0</td><td>1066190000000.0</td><td>2132390000000.0</td></tr><tr><td>134997</td><td>43</td><td>266548000000.0</td><td>533097000000.0</td><td>1066190000000.0</td><td>2132390000000.0</td><td>4264770000000.0</td></tr><tr><td>134998</td><td>44</td><td>533097000000.0</td><td>1066190000000.0</td><td>2132390000000.0</td><td>4264770000000.0</td><td>8529540000000.0</td></tr><tr><td>134999</td><td>45</td><td>1066190000000.0</td><td>2132390000000.0</td><td>4264770000000.0</td><td>8529540000000.0</td><td>17059100000000.0</td></tr></table></div>"
      ],
      "text/plain": [
       "Table(6 columns, 135,000 rows)"
      ]
     },
     "execution_count": 23,
     "metadata": {},
     "output_type": "execute_result"
    }
   ],
   "source": [
    "t5  "
   ]
  },
  {
   "cell_type": "code",
   "execution_count": 24,
   "metadata": {},
   "outputs": [
    {
     "name": "stderr",
     "output_type": "stream",
     "text": [
      "d:\\github\\tablite\\tablite\\core.py:506: UserWarning: Column A has length 5 / 8. None will appear as fill value.\n",
      "  warnings.warn(f\"Column {name} has length {len(mc)} / {n_max}. None will appear as fill value.\")\n",
      "d:\\github\\tablite\\tablite\\core.py:506: UserWarning: Column B has length 5 / 8. None will appear as fill value.\n",
      "  warnings.warn(f\"Column {name} has length {len(mc)} / {n_max}. None will appear as fill value.\")\n"
     ]
    },
    {
     "data": {
      "text/html": [
       "<div><table border=1><tr><th>#</th><th>a</th><th>b</th><th>c</th><th>d</th><th>e</th><th>f</th><th>g</th><th>A</th><th>B</th></tr><tr><th>row</th><th>mixed</th><th>mixed</th><th>mixed</th><th>mixed</th><th>mixed</th><th>mixed</th><th>mixed</th><th>NoneType</th><th>NoneType</th></tr><tr><td>0</td><td>0</td><td>0</td><td>0</td><td>0</td><td>0</td><td>1</td><td>0</td><td>None</td><td>None</td></tr><tr><td>1</td><td>1</td><td>1</td><td>1</td><td>1</td><td>1</td><td>4</td><td>1</td><td>None</td><td>None</td></tr><tr><td>2</td><td>2</td><td>2</td><td>2</td><td>2</td><td>2</td><td>7</td><td>8</td><td>None</td><td>None</td></tr><tr><td>3</td><td>3</td><td>3</td><td>3</td><td>3</td><td>3</td><td>10</td><td>27</td><td>None</td><td>None</td></tr><tr><td>4</td><td>4</td><td>4</td><td>4</td><td>4</td><td>4</td><td>13</td><td>64</td><td>None</td><td>None</td></tr><tr><td>5</td><td>None</td><td>None</td><td>None</td><td>None</td><td>None</td><td>None</td><td>None</td><td>None</td><td>None</td></tr><tr><td>6</td><td>None</td><td>None</td><td>None</td><td>None</td><td>None</td><td>None</td><td>None</td><td>None</td><td>None</td></tr><tr><td>7</td><td>None</td><td>None</td><td>None</td><td>None</td><td>None</td><td>None</td><td>None</td><td>None</td><td>None</td></tr></table></div>Warning: Columns have different lengths. None is used as fill value."
      ],
      "text/plain": [
       "Table(9 columns, 8 rows)"
      ]
     },
     "execution_count": 24,
     "metadata": {},
     "output_type": "execute_result"
    }
   ],
   "source": [
    "# if your are in doubt whether your tables will be the same you can use .stack(other)\n",
    "assert t.columns != t2.columns  # compares list of column names.\n",
    "t6 = t.stack(t2)\n",
    "t6"
   ]
  },
  {
   "cell_type": "code",
   "execution_count": 25,
   "metadata": {},
   "outputs": [
    {
     "name": "stdout",
     "output_type": "stream",
     "text": [
      "a not in t2\n",
      "b not in t2\n",
      "c not in t2\n",
      "d not in t2\n",
      "e not in t2\n",
      "f not in t2\n",
      "g not in t2\n"
     ]
    }
   ],
   "source": [
    "# As you can see above, t6['C'] is padded with \"None\" where t2 was missing the columns.\n",
    "\n",
    "# if you need a more detailed view of the columns you can iterate:\n",
    "for name in t.columns:\n",
    "    col_from_t = t[name]\n",
    "    if name in t2.columns:\n",
    "        col_from_t2 = t2[name]\n",
    "        print(name, col_from_t == col_from_t2)\n",
    "    else:\n",
    "        print(name, \"not in t2\")"
   ]
  },
  {
   "cell_type": "code",
   "execution_count": 26,
   "metadata": {
    "pycharm": {
     "name": "#%%\n"
    }
   },
   "outputs": [
    {
     "data": {
      "text/html": [
       "<div><table border=1><tr><th>#</th><th>a</th><th>b</th><th>d</th></tr><tr><th>row</th><th>int</th><th>float</th><th>float</th></tr><tr><td>0</td><td>6</td><td>1.939393939</td><td>7.757575758</td></tr><tr><td>1</td><td>11</td><td>62.06060606</td><td>248.2424242</td></tr><tr><td>2</td><td>16</td><td>1985.939394</td><td>7943.757576</td></tr><tr><td>3</td><td>21</td><td>63550.06061</td><td>254200.2424</td></tr></table></div>"
      ],
      "text/plain": [
       "Table(3 columns, 4 rows)"
      ]
     },
     "execution_count": 26,
     "metadata": {},
     "output_type": "execute_result"
    }
   ],
   "source": [
    "# to make a copy of a table, use table.copy()\n",
    "t3_copy = t3.copy()\n",
    "\n",
    "# you can also perform multi criteria selections using getitem [ ... ]\n",
    "t3_slice = t3['a','b','d', 5:25:5]\n",
    "t3_slice"
   ]
  },
  {
   "cell_type": "code",
   "execution_count": 27,
   "metadata": {},
   "outputs": [
    {
     "data": {
      "text/html": [
       "<div><table border=1><tr><th>#</th><th>a</th><th>b</th><th>d</th></tr><tr><th>row</th><th>int</th><th>float</th><th>float</th></tr><tr><td>0</td><td>6</td><td>1.939393939</td><td>7.757575758</td></tr><tr><td>1</td><td>21</td><td>63550.06061</td><td>254200.2424</td></tr></table></div>"
      ],
      "text/plain": [
       "Table(3 columns, 2 rows)"
      ]
     },
     "execution_count": 27,
     "metadata": {},
     "output_type": "execute_result"
    }
   ],
   "source": [
    "#deleting items also works the same way:\n",
    "del t3_slice[1:3]  # delete row number 2 & 3 \n",
    "t3_slice"
   ]
  },
  {
   "cell_type": "code",
   "execution_count": 28,
   "metadata": {},
   "outputs": [
    {
     "data": {
      "text/html": [
       "<div><table border=1><tr>Empty Table</tr></table></div>"
      ],
      "text/plain": [
       "Table(0 columns, 0 rows)"
      ]
     },
     "execution_count": 28,
     "metadata": {},
     "output_type": "execute_result"
    }
   ],
   "source": [
    "# to wipe a table, use .clear:\n",
    "t3_slice.clear()\n",
    "t3_slice"
   ]
  },
  {
   "cell_type": "markdown",
   "metadata": {},
   "source": [
    "# SAVE"
   ]
  },
  {
   "cell_type": "code",
   "execution_count": 29,
   "metadata": {},
   "outputs": [
    {
     "name": "stdout",
     "output_type": "stream",
     "text": [
      "the t5 table had 135000 rows\n"
     ]
    }
   ],
   "source": [
    "# tablite uses HDF5 as the backend storage because it is fast.\n",
    "# this means you can make a table persistent using .save\n",
    "t5.save = True\n",
    "key = t5.key\n",
    "del t5\n",
    "stored_tables = Table.reload_saved_tables()\n",
    "old_t5 = [t for t in stored_tables if t.key == key][0]\n",
    "print(\"the t5 table had\", len(old_t5), \"rows\")  # the t5 table had 135000 rows"
   ]
  },
  {
   "cell_type": "code",
   "execution_count": 30,
   "metadata": {},
   "outputs": [],
   "source": [
    "# to clear out all stored tables, use .reset_storage\n",
    "Table.reset_storage()\n",
    "assert Table.reload_saved_tables() == []\n",
    "# this can be useful when writing tests!"
   ]
  },
  {
   "cell_type": "markdown",
   "metadata": {},
   "source": [
    "If you want to save a table from one session to another use `save=True`. This tells the garbage collector to leave the tablite Table on disk, so you can load it again without changing your code. \n",
    "\n",
    "For example:\n",
    "\n",
    "First time you run `t = Table.import_file(....big.csv)` it may take a minute or two. \n",
    "\n",
    "If you then add `t.save=True` and restart python, the second time you run  `t = Table.import_file(....big.csv)` it will take a few milliseconds instead of minutes."
   ]
  },
  {
   "cell_type": "markdown",
   "metadata": {},
   "source": [
    "# FILTER!"
   ]
  },
  {
   "cell_type": "code",
   "execution_count": 31,
   "metadata": {},
   "outputs": [],
   "source": [
    "unfiltered = Table()\n",
    "unfiltered['a'] = [1,2,3,4]\n",
    "unfiltered['b'] = [10,20,30,40]\n"
   ]
  },
  {
   "cell_type": "code",
   "execution_count": 32,
   "metadata": {},
   "outputs": [
    {
     "name": "stderr",
     "output_type": "stream",
     "text": [
<<<<<<< HEAD
      "filter: 100%|██████████| 2/2 [00:00<00:00,  2.77it/s]\n"
=======
      "filter: 100%|██████████| 2/2 [00:00<00:00,  2.98it/s]\n"
>>>>>>> 0f25aa86
     ]
    }
   ],
   "source": [
    "true,false = unfiltered.filter(\n",
    "    [\n",
    "        {\"column1\": 'a', \"criteria\":\">=\", 'value2':3}\n",
    "    ], filter_type='all'\n",
    ")"
   ]
  },
  {
   "cell_type": "code",
   "execution_count": 33,
   "metadata": {},
   "outputs": [
    {
     "data": {
      "text/html": [
       "<div><table border=1><tr><th>#</th><th>a</th><th>b</th></tr><tr><th>row</th><th>int</th><th>int</th></tr><tr><td>0</td><td>3</td><td>30</td></tr><tr><td>1</td><td>4</td><td>40</td></tr></table></div>"
      ],
      "text/plain": [
       "Table(2 columns, 2 rows)"
      ]
     },
     "execution_count": 33,
     "metadata": {},
     "output_type": "execute_result"
    }
   ],
   "source": [
    "true"
   ]
  },
  {
   "cell_type": "code",
   "execution_count": 34,
   "metadata": {},
   "outputs": [
    {
     "name": "stdout",
     "output_type": "stream",
     "text": [
      "+===+===+===+\n",
      "| # | a | b |\n",
      "|row|int|int|\n",
      "+---+---+---+\n",
      "| 0 |  1| 10|\n",
      "| 1 |  2| 20|\n",
      "+===+===+===+\n"
     ]
    }
   ],
   "source": [
    "false.show()  # using show here to show that terminal users can have a nice view too."
   ]
  },
  {
   "cell_type": "markdown",
   "metadata": {},
   "source": [
    "# Any! All?\n",
    "\n",
    "Any and All are cousins of the filter. They're there so you can use them in the same way as you'd use `any` and `all` in python - as boolean evaluators:"
   ]
  },
  {
   "cell_type": "code",
   "execution_count": 35,
   "metadata": {},
   "outputs": [],
   "source": [
    "ty = Table()\n",
    "ty['a'] = [1,2,3,4]\n",
    "ty['b'] = [10,20,30,40]"
   ]
  },
  {
   "cell_type": "code",
   "execution_count": 36,
   "metadata": {},
   "outputs": [
    {
     "data": {
      "text/plain": [
       "True"
      ]
     },
     "execution_count": 36,
     "metadata": {},
     "output_type": "execute_result"
    }
   ],
   "source": [
    "# typical python\n",
    "any(i > 3 for i in ty['a'])"
   ]
  },
  {
   "cell_type": "code",
   "execution_count": 37,
   "metadata": {},
   "outputs": [
    {
     "data": {
      "text/plain": [
       "True"
      ]
     },
     "execution_count": 37,
     "metadata": {},
     "output_type": "execute_result"
    }
   ],
   "source": [
    "# hereby you can do:\n",
    "any( ty.any(**{'a':lambda x:x>3}).rows )"
   ]
  },
  {
   "cell_type": "code",
   "execution_count": 38,
   "metadata": {},
   "outputs": [
    {
     "data": {
      "text/plain": [
       "True"
      ]
     },
     "execution_count": 38,
     "metadata": {},
     "output_type": "execute_result"
    }
   ],
   "source": [
    "# if you have multiple criteria this also works:\n",
    "all( ty.all(**{'a': lambda x:x>=2, 'b': lambda x:x<=30}).rows )"
   ]
  },
  {
   "cell_type": "code",
   "execution_count": 39,
   "metadata": {},
   "outputs": [
    {
     "data": {
      "text/html": [
       "<div><table border=1><tr><th>#</th><th>a</th><th>b</th></tr><tr><th>row</th><th>int</th><th>int</th></tr><tr><td>0</td><td>3</td><td>30</td></tr></table></div>"
      ],
      "text/plain": [
       "Table(2 columns, 1 rows)"
      ]
     },
     "execution_count": 39,
     "metadata": {},
     "output_type": "execute_result"
    }
   ],
   "source": [
    "# or this if you want to see the table.\n",
    "ty.all(a=lambda x:x>2, b=lambda x:x<=30)"
   ]
  },
  {
   "cell_type": "code",
   "execution_count": 40,
   "metadata": {},
   "outputs": [
    {
     "data": {
      "text/html": [
       "<div><table border=1><tr><th>#</th><th>a</th><th>b</th></tr><tr><th>row</th><th>int</th><th>int</th></tr><tr><td>0</td><td>3</td><td>30</td></tr></table></div>"
      ],
      "text/plain": [
       "Table(2 columns, 1 rows)"
      ]
     },
     "execution_count": 40,
     "metadata": {},
     "output_type": "execute_result"
    }
   ],
   "source": [
    "# As `all` and `any` returns tables, this also means that you can chain operations:\n",
    "ty.any(a=lambda x:x>2).any(b=30)"
   ]
  },
  {
   "cell_type": "markdown",
   "metadata": {},
   "source": [
    "# SORT!"
   ]
  },
  {
   "cell_type": "code",
   "execution_count": 41,
   "metadata": {},
   "outputs": [
    {
     "data": {
      "text/html": [
       "<div><table border=1><tr><th>#</th><th>A</th><th>B</th><th>C</th></tr><tr><th>row</th><th>mixed</th><th>mixed</th><th>int</th></tr><tr><td>0</td><td>1</td><td>10</td><td>0</td></tr><tr><td>1</td><td>None</td><td>100</td><td>1</td></tr><tr><td>2</td><td>8</td><td>1</td><td>0</td></tr><tr><td>3</td><td>3</td><td>1</td><td>1</td></tr><tr><td>4</td><td>4</td><td>1</td><td>0</td></tr><tr><td>5</td><td>6</td><td>1</td><td>1</td></tr><tr><td>6</td><td>5</td><td>10</td><td>0</td></tr><tr><td>7</td><td>7</td><td>10</td><td>1</td></tr><tr><td>8</td><td>9</td><td>10</td><td>0</td></tr></table></div>"
      ],
      "text/plain": [
       "Table(3 columns, 9 rows)"
      ]
     },
     "execution_count": 41,
     "metadata": {},
     "output_type": "execute_result"
    }
   ],
   "source": [
    "table = Table()\n",
    "table.add_column('A', data=[ 1, None, 8, 3, 4, 6,  5,  7,  9])\n",
    "table.add_column('B', data=[10,'100', 1, 1, 1, 1, 10, 10, 10])\n",
    "table.add_column('C', data=[ 0,    1, 0, 1, 0, 1,  0,  1,  0])\n",
    "table"
   ]
  },
  {
   "cell_type": "code",
   "execution_count": 42,
   "metadata": {},
   "outputs": [
    {
     "name": "stderr",
     "output_type": "stream",
     "text": [
<<<<<<< HEAD
      "creating sort index: 100%|██████████| 3/3 [00:00<00:00, 250.41it/s]\n",
      "creating sort index: 100%|██████████| 3/3 [00:00<00:00, 249.13it/s]\n"
=======
      "creating sort index: 100%|██████████| 3/3 [00:00<00:00, 430.01it/s]\n",
      "creating sort index: 100%|██████████| 3/3 [00:00<00:00, 501.63it/s]\n"
>>>>>>> 0f25aa86
     ]
    },
    {
     "data": {
      "text/html": [
       "<div><table border=1><tr><th>#</th><th>A</th><th>B</th><th>C</th></tr><tr><th>row</th><th>mixed</th><th>mixed</th><th>int</th></tr><tr><td>0</td><td>4</td><td>1</td><td>0</td></tr><tr><td>1</td><td>8</td><td>1</td><td>0</td></tr><tr><td>2</td><td>3</td><td>1</td><td>1</td></tr><tr><td>3</td><td>6</td><td>1</td><td>1</td></tr><tr><td>4</td><td>1</td><td>10</td><td>0</td></tr><tr><td>5</td><td>5</td><td>10</td><td>0</td></tr><tr><td>6</td><td>9</td><td>10</td><td>0</td></tr><tr><td>7</td><td>7</td><td>10</td><td>1</td></tr><tr><td>8</td><td>None</td><td>100</td><td>1</td></tr></table></div>"
      ],
      "text/plain": [
       "Table(3 columns, 9 rows)"
      ]
     },
     "execution_count": 42,
     "metadata": {},
     "output_type": "execute_result"
    }
   ],
   "source": [
    "sort_order = {'B': False, 'C': False, 'A': False}\n",
    "assert not table.is_sorted(**sort_order)\n",
    "\n",
    "sorted_table = table.sort(**sort_order)\n",
    "sorted_table"
   ]
  },
  {
   "cell_type": "markdown",
   "metadata": {},
   "source": [
    "Sort is reasonable effective as it uses multiprocessing above a million fields.\n",
    "\n",
    "\n",
    "Hint: You can set this limit in `tablite.config`, like this:"
   ]
  },
  {
   "cell_type": "code",
   "execution_count": 43,
   "metadata": {},
   "outputs": [
    {
     "name": "stdout",
     "output_type": "stream",
     "text": [
      "multiprocessing is used above 1,000,000 fields\n"
     ]
    }
   ],
   "source": [
    "from tablite.config import SINGLE_PROCESSING_LIMIT\n",
    "print(f\"multiprocessing is used above {SINGLE_PROCESSING_LIMIT:,} fields\")"
   ]
  },
  {
   "cell_type": "code",
   "execution_count": 44,
   "metadata": {},
   "outputs": [
    {
     "data": {
      "text/html": [
       "<div><table border=1><tr><th>#</th><th>A</th><th>B</th><th>C</th></tr><tr><th>row</th><th>mixed</th><th>mixed</th><th>int</th></tr><tr><td>0</td><td>1</td><td>10</td><td>0</td></tr><tr><td>1</td><td>None</td><td>100</td><td>1</td></tr><tr><td>2</td><td>8</td><td>1</td><td>0</td></tr><tr><td>3</td><td>3</td><td>1</td><td>1</td></tr><tr><td>4</td><td>4</td><td>1</td><td>0</td></tr><tr><td>5</td><td>6</td><td>1</td><td>1</td></tr><tr><td>6</td><td>5</td><td>10</td><td>0</td></tr><tr><td>...</td><td>...</td><td>...</td><td>...</td></tr><tr><td>333335</td><td>8</td><td>1</td><td>0</td></tr><tr><td>333336</td><td>3</td><td>1</td><td>1</td></tr><tr><td>333337</td><td>4</td><td>1</td><td>0</td></tr><tr><td>333338</td><td>6</td><td>1</td><td>1</td></tr><tr><td>333339</td><td>5</td><td>10</td><td>0</td></tr><tr><td>333340</td><td>7</td><td>10</td><td>1</td></tr><tr><td>333341</td><td>9</td><td>10</td><td>0</td></tr></table></div>"
      ],
      "text/plain": [
       "Table(3 columns, 333,342 rows)"
      ]
     },
     "execution_count": 44,
     "metadata": {},
     "output_type": "execute_result"
    }
   ],
   "source": [
    "import math\n",
    "table = Table()\n",
    "n = math.ceil(1_000_000 / (9*3))\n",
    "table.add_column('A', data=[ 1, None, 8,   3, 4, 6,  5,  7,  9]*n)\n",
    "table.add_column('B', data=[10,  100, 1, \"1\", 1, 1, 10, 10, 10]*n)\n",
    "table.add_column('C', data=[ 0,    1, 0,   1, 0, 1,  0,  1,  0]*n)\n",
    "table"
   ]
  },
  {
   "cell_type": "code",
   "execution_count": 45,
   "metadata": {},
   "outputs": [
    {
     "name": "stderr",
     "output_type": "stream",
     "text": [
<<<<<<< HEAD
      "creating sort index: 100%|██████████| 3/3 [00:01<00:00,  2.52it/s]\n",
      "100%|██████████| 3/3 [00:01<00:00,  1.70tasks/s]"
=======
      "creating sort index: 100%|██████████| 3/3 [00:00<00:00,  3.42it/s]\n",
      "100%|██████████| 3/3 [00:01<00:00,  1.88tasks/s]"
>>>>>>> 0f25aa86
     ]
    },
    {
     "name": "stdout",
     "output_type": "stream",
     "text": [
<<<<<<< HEAD
      "table sorting took  3.169 secs\n"
=======
      "table sorting took  2.697 secs\n"
>>>>>>> 0f25aa86
     ]
    },
    {
     "name": "stderr",
     "output_type": "stream",
     "text": [
      "\n"
     ]
    },
    {
     "data": {
      "text/html": [
       "<div><table border=1><tr><th>#</th><th>A</th><th>B</th><th>C</th></tr><tr><th>row</th><th>mixed</th><th>mixed</th><th>int</th></tr><tr><td>0</td><td>4</td><td>1</td><td>0</td></tr><tr><td>1</td><td>4</td><td>1</td><td>0</td></tr><tr><td>2</td><td>4</td><td>1</td><td>0</td></tr><tr><td>3</td><td>4</td><td>1</td><td>0</td></tr><tr><td>4</td><td>4</td><td>1</td><td>0</td></tr><tr><td>5</td><td>4</td><td>1</td><td>0</td></tr><tr><td>6</td><td>4</td><td>1</td><td>0</td></tr><tr><td>...</td><td>...</td><td>...</td><td>...</td></tr><tr><td>333335</td><td>3</td><td>1</td><td>1</td></tr><tr><td>333336</td><td>3</td><td>1</td><td>1</td></tr><tr><td>333337</td><td>3</td><td>1</td><td>1</td></tr><tr><td>333338</td><td>3</td><td>1</td><td>1</td></tr><tr><td>333339</td><td>3</td><td>1</td><td>1</td></tr><tr><td>333340</td><td>3</td><td>1</td><td>1</td></tr><tr><td>333341</td><td>3</td><td>1</td><td>1</td></tr></table></div>"
      ],
      "text/plain": [
       "Table(3 columns, 333,342 rows)"
      ]
     },
     "execution_count": 45,
     "metadata": {},
     "output_type": "execute_result"
    }
   ],
   "source": [
    "import time as cputime\n",
    "start = cputime.time()\n",
    "sort_order = {'B': False, 'C': False, 'A': False}\n",
    "sorted_table = table.sort(**sort_order)  # sorts 1M values.\n",
    "print(\"table sorting took \", round(cputime.time() - start,3), \"secs\")\n",
    "sorted_table"
   ]
  },
  {
   "cell_type": "markdown",
   "metadata": {},
   "source": [
    "# GROUPBY !"
   ]
  },
  {
   "cell_type": "code",
   "execution_count": 46,
   "metadata": {},
   "outputs": [
    {
     "data": {
      "text/html": [
       "<div><table border=1><tr><th>#</th><th>A</th><th>B</th><th>C</th></tr><tr><th>row</th><th>mixed</th><th>mixed</th><th>int</th></tr><tr><td>0</td><td>1</td><td>10</td><td>0</td></tr><tr><td>1</td><td>None</td><td>100</td><td>1</td></tr><tr><td>2</td><td>8</td><td>1</td><td>0</td></tr><tr><td>3</td><td>3</td><td>1</td><td>1</td></tr><tr><td>4</td><td>4</td><td>1</td><td>0</td></tr><tr><td>5</td><td>6</td><td>1</td><td>1</td></tr><tr><td>6</td><td>5</td><td>10</td><td>0</td></tr><tr><td>...</td><td>...</td><td>...</td><td>...</td></tr><tr><td>333335</td><td>8</td><td>1</td><td>0</td></tr><tr><td>333336</td><td>3</td><td>1</td><td>1</td></tr><tr><td>333337</td><td>4</td><td>1</td><td>0</td></tr><tr><td>333338</td><td>6</td><td>1</td><td>1</td></tr><tr><td>333339</td><td>5</td><td>10</td><td>0</td></tr><tr><td>333340</td><td>7</td><td>10</td><td>1</td></tr><tr><td>333341</td><td>9</td><td>10</td><td>0</td></tr></table></div>"
      ],
      "text/plain": [
       "Table(3 columns, 333,342 rows)"
      ]
     },
     "execution_count": 46,
     "metadata": {},
     "output_type": "execute_result"
    }
   ],
   "source": [
    "table = Table()\n",
    "n = math.ceil(1_000_000 / (9*3))\n",
    "table.add_column('A', data=[ 1, None, 8,   3, 4, 6,  5,  7,  9]*n)\n",
    "table.add_column('B', data=[10,  100, 1, \"1\", 1, 1, 10, 10, 10]*n)\n",
    "table.add_column('C', data=[ 0,    1, 0,   1, 0, 1,  0,  1,  0]*n)\n",
    "table\n"
   ]
  },
  {
   "cell_type": "code",
   "execution_count": 47,
   "metadata": {},
   "outputs": [
    {
     "name": "stderr",
     "output_type": "stream",
     "text": [
<<<<<<< HEAD
      "groupby: 100%|██████████| 333342/333342 [00:00<00:00, 334967.12it/s]\n"
=======
      "groupby: 100%|██████████| 333342/333342 [00:01<00:00, 332907.60it/s]\n"
>>>>>>> 0f25aa86
     ]
    },
    {
     "data": {
      "text/html": [
       "<div><table border=1><tr><th>#</th><th>C</th><th>B</th><th>Count(A)</th></tr><tr><th>row</th><th>int</th><th>mixed</th><th>int</th></tr><tr><td>0</td><td>0</td><td>10</td><td>111114</td></tr><tr><td>1</td><td>1</td><td>100</td><td>37038</td></tr><tr><td>2</td><td>0</td><td>1</td><td>74076</td></tr><tr><td>3</td><td>1</td><td>1</td><td>37038</td></tr><tr><td>4</td><td>1</td><td>1</td><td>37038</td></tr><tr><td>5</td><td>1</td><td>10</td><td>37038</td></tr></table></div>"
      ],
      "text/plain": [
       "Table(3 columns, 6 rows)"
      ]
     },
     "execution_count": 47,
     "metadata": {},
     "output_type": "execute_result"
    }
   ],
   "source": [
    "from tablite import GroupBy as gb\n",
    "grpby = table.groupby(keys=['C', 'B'], functions=[('A', gb.count)])\n",
    "grpby"
   ]
  },
  {
   "cell_type": "markdown",
   "metadata": {},
   "source": [
    "Here is the list of groupby functions:\n",
    "\n",
    "```\n",
    "class GroupBy(object):    \n",
    "    max = Max  # shortcuts to avoid having to type a long list of imports.\n",
    "    min = Min\n",
    "    sum = Sum\n",
    "    product = Product\n",
    "    first = First\n",
    "    last = Last\n",
    "    count = Count\n",
    "    count_unique = CountUnique\n",
    "    avg = Average\n",
    "    stdev = StandardDeviation\n",
    "    median = Median\n",
    "    mode = Mode\n",
    "```"
   ]
  },
  {
   "cell_type": "markdown",
   "metadata": {},
   "source": [
    "### Did I say pivot table? Yes.\n",
    "\n",
    "\n",
    "**Pivot Table** is included in the groupby functionality - so yes - you can pivot the groupby on any column that is used for grouping. Here's a simple example:\n"
   ]
  },
  {
   "cell_type": "code",
   "execution_count": 48,
   "metadata": {},
   "outputs": [
    {
     "data": {
      "text/html": [
       "<div><table border=1><tr><th>#</th><th>A</th><th>B</th><th>C</th></tr><tr><th>row</th><th>int</th><th>int</th><th>int</th></tr><tr><td>0</td><td>1</td><td>1</td><td>6</td></tr><tr><td>1</td><td>1</td><td>2</td><td>5</td></tr><tr><td>2</td><td>2</td><td>3</td><td>4</td></tr><tr><td>3</td><td>2</td><td>4</td><td>3</td></tr><tr><td>4</td><td>3</td><td>5</td><td>2</td></tr><tr><td>5</td><td>3</td><td>6</td><td>1</td></tr><tr><td>6</td><td>1</td><td>1</td><td>6</td></tr><tr><td>7</td><td>1</td><td>2</td><td>5</td></tr><tr><td>8</td><td>2</td><td>3</td><td>4</td></tr><tr><td>9</td><td>2</td><td>4</td><td>3</td></tr><tr><td>10</td><td>3</td><td>5</td><td>2</td></tr><tr><td>11</td><td>3</td><td>6</td><td>1</td></tr></table></div>"
      ],
      "text/plain": [
       "Table(3 columns, 12 rows)"
      ]
     },
     "execution_count": 48,
     "metadata": {},
     "output_type": "execute_result"
    }
   ],
   "source": [
    "t = Table()\n",
    "t.add_column('A', data=[1, 1, 2, 2, 3, 3] * 2)\n",
    "t.add_column('B', data=[1, 2, 3, 4, 5, 6] * 2)\n",
    "t.add_column('C', data=[6, 5, 4, 3, 2, 1] * 2)\n",
    "t"
   ]
  },
  {
   "cell_type": "code",
   "execution_count": 49,
   "metadata": {},
   "outputs": [
    {
     "name": "stderr",
     "output_type": "stream",
     "text": [
<<<<<<< HEAD
      "pivot: 100%|██████████| 14/14 [00:00<00:00, 82.78it/s]\n"
=======
      "pivot: 100%|██████████| 14/14 [00:00<00:00, 72.15it/s]\n"
>>>>>>> 0f25aa86
     ]
    },
    {
     "data": {
      "text/html": [
       "<div><table border=1><tr><th>#</th><th>C</th><th>Sum(B,A=1)</th><th>Count(B,A=1)</th><th>Sum(B,A=2)</th><th>Count(B,A=2)</th><th>Sum(B,A=3)</th><th>Count(B,A=3)</th></tr><tr><th>row</th><th>int</th><th>mixed</th><th>mixed</th><th>mixed</th><th>mixed</th><th>mixed</th><th>mixed</th></tr><tr><td>0</td><td>6</td><td>2</td><td>2</td><td>None</td><td>None</td><td>None</td><td>None</td></tr><tr><td>1</td><td>5</td><td>4</td><td>2</td><td>None</td><td>None</td><td>None</td><td>None</td></tr><tr><td>2</td><td>4</td><td>None</td><td>None</td><td>6</td><td>2</td><td>None</td><td>None</td></tr><tr><td>3</td><td>3</td><td>None</td><td>None</td><td>8</td><td>2</td><td>None</td><td>None</td></tr><tr><td>4</td><td>2</td><td>None</td><td>None</td><td>None</td><td>None</td><td>10</td><td>2</td></tr><tr><td>5</td><td>1</td><td>None</td><td>None</td><td>None</td><td>None</td><td>12</td><td>2</td></tr></table></div>"
      ],
      "text/plain": [
       "Table(7 columns, 6 rows)"
      ]
     },
     "execution_count": 49,
     "metadata": {},
     "output_type": "execute_result"
    }
   ],
   "source": [
    "t2 = t.pivot(rows=['C'], columns=['A'], functions=[('B', gb.sum), ('B', gb.count)], values_as_rows=False)\n",
    "t2"
   ]
  },
  {
   "cell_type": "markdown",
   "metadata": {},
   "source": [
    "# JOIN!"
   ]
  },
  {
   "cell_type": "code",
   "execution_count": 50,
   "metadata": {},
   "outputs": [],
   "source": [
    "numbers = Table()\n",
    "numbers.add_column('number', data=[      1,      2,       3,       4,   None])\n",
    "numbers.add_column('colour', data=['black', 'blue', 'white', 'white', 'blue'])\n",
    "\n",
    "letters = Table()\n",
    "letters.add_column('letter', data=[  'a',     'b',      'c',     'd',   None])\n",
    "letters.add_column('color', data=['blue', 'white', 'orange', 'white', 'blue'])\n"
   ]
  },
  {
   "cell_type": "code",
   "execution_count": 51,
   "metadata": {},
   "outputs": [
    {
     "name": "stderr",
     "output_type": "stream",
     "text": [
<<<<<<< HEAD
      "join: 100%|██████████| 2/2 [00:00<00:00, 66.67it/s]\n"
=======
      "join: 100%|██████████| 2/2 [00:00<00:00, 40.52it/s]\n"
>>>>>>> 0f25aa86
     ]
    },
    {
     "data": {
      "text/html": [
       "<div><table border=1><tr><th>#</th><th>number</th><th>letter</th></tr><tr><th>row</th><th>mixed</th><th>mixed</th></tr><tr><td>0</td><td>1</td><td>None</td></tr><tr><td>1</td><td>2</td><td>a</td></tr><tr><td>2</td><td>2</td><td>None</td></tr><tr><td>3</td><td>None</td><td>a</td></tr><tr><td>4</td><td>None</td><td>None</td></tr><tr><td>5</td><td>3</td><td>b</td></tr><tr><td>6</td><td>3</td><td>d</td></tr><tr><td>7</td><td>4</td><td>b</td></tr><tr><td>8</td><td>4</td><td>d</td></tr></table></div>"
      ],
      "text/plain": [
       "Table(2 columns, 9 rows)"
      ]
     },
     "execution_count": 51,
     "metadata": {},
     "output_type": "execute_result"
    }
   ],
   "source": [
    "# left join\n",
    "# SELECT number, letter FROM numbers LEFT JOIN letters ON numbers.colour == letters.color\n",
    "left_join = numbers.left_join(letters, left_keys=['colour'], right_keys=['color'], left_columns=['number'], right_columns=['letter'])\n",
    "left_join"
   ]
  },
  {
   "cell_type": "code",
   "execution_count": 52,
   "metadata": {},
   "outputs": [
    {
     "name": "stderr",
     "output_type": "stream",
     "text": [
<<<<<<< HEAD
      "join: 100%|██████████| 2/2 [00:00<00:00, 62.51it/s]\n"
=======
      "join: 100%|██████████| 2/2 [00:00<00:00, 47.78it/s]\n"
>>>>>>> 0f25aa86
     ]
    },
    {
     "data": {
      "text/html": [
       "<div><table border=1><tr><th>#</th><th>number</th><th>letter</th></tr><tr><th>row</th><th>mixed</th><th>mixed</th></tr><tr><td>0</td><td>2</td><td>a</td></tr><tr><td>1</td><td>2</td><td>None</td></tr><tr><td>2</td><td>None</td><td>a</td></tr><tr><td>3</td><td>None</td><td>None</td></tr><tr><td>4</td><td>3</td><td>b</td></tr><tr><td>5</td><td>3</td><td>d</td></tr><tr><td>6</td><td>4</td><td>b</td></tr><tr><td>7</td><td>4</td><td>d</td></tr></table></div>"
      ],
      "text/plain": [
       "Table(2 columns, 8 rows)"
      ]
     },
     "execution_count": 52,
     "metadata": {},
     "output_type": "execute_result"
    }
   ],
   "source": [
    "# inner join\n",
    "# SELECT number, letter FROM numbers JOIN letters ON numbers.colour == letters.color\n",
    "inner_join = numbers.inner_join(letters, left_keys=['colour'], right_keys=['color'], left_columns=['number'], right_columns=['letter'])\n",
    "inner_join"
   ]
  },
  {
   "cell_type": "code",
   "execution_count": 53,
   "metadata": {},
   "outputs": [
    {
     "name": "stderr",
     "output_type": "stream",
     "text": [
<<<<<<< HEAD
      "join: 100%|██████████| 2/2 [00:00<00:00, 60.60it/s]\n"
=======
      "join: 100%|██████████| 2/2 [00:00<00:00, 57.24it/s]\n"
>>>>>>> 0f25aa86
     ]
    },
    {
     "data": {
      "text/html": [
       "<div><table border=1><tr><th>#</th><th>number</th><th>letter</th></tr><tr><th>row</th><th>mixed</th><th>mixed</th></tr><tr><td>0</td><td>1</td><td>None</td></tr><tr><td>1</td><td>2</td><td>a</td></tr><tr><td>2</td><td>2</td><td>None</td></tr><tr><td>3</td><td>None</td><td>a</td></tr><tr><td>4</td><td>None</td><td>None</td></tr><tr><td>5</td><td>3</td><td>b</td></tr><tr><td>6</td><td>3</td><td>d</td></tr><tr><td>7</td><td>4</td><td>b</td></tr><tr><td>8</td><td>4</td><td>d</td></tr><tr><td>9</td><td>None</td><td>c</td></tr></table></div>"
      ],
      "text/plain": [
       "Table(2 columns, 10 rows)"
      ]
     },
     "execution_count": 53,
     "metadata": {},
     "output_type": "execute_result"
    }
   ],
   "source": [
    " # outer join\n",
    "# SELECT number, letter FROM numbers OUTER JOIN letters ON numbers.colour == letters.color\n",
    "outer_join = numbers.outer_join(letters, left_keys=['colour'], right_keys=['color'], left_columns=['number'], right_columns=['letter'])\n",
    "outer_join"
   ]
  },
  {
   "cell_type": "markdown",
   "metadata": {},
   "source": [
    "**Q: But ...I think there's a bug in the join...**  \n",
    "**A: Venn diagrams do not explain joins**.\n",
    "> A Venn diagram is a widely-used diagram style that shows the logical relation between sets, popularised by John Venn in the 1880s. The diagrams are used to teach elementary set theory, and to illustrate simple set relationships<br>[source: en.wikipedia.org](https://en.wikipedia.org/wiki/Venn_diagram)\n",
    "\n",
    "Joins operate over rows and ***when*** there are **duplicate rows**, these will be replicated in the output.\n",
    "Many beginners are surprised by this, because they didn't read the SQL standard.\n",
    "\n",
    "**Q: So what do I do?**  \n",
    "**A**: If you want to get rid of duplicates using tablite, use the `index` functionality\n",
    "across all columns and pick the first row from each index. Here's the recipe that starts with plenty of duplicates:"
   ]
  },
  {
   "cell_type": "code",
   "execution_count": 54,
   "metadata": {},
   "outputs": [
    {
     "data": {
      "text/html": [
       "<div><table border=1><tr><th>#</th><th>A</th><th>B</th></tr><tr><th>row</th><th>int</th><th>int</th></tr><tr><td>0</td><td>1</td><td>1</td></tr><tr><td>1</td><td>1</td><td>1</td></tr><tr><td>2</td><td>1</td><td>4</td></tr><tr><td>3</td><td>2</td><td>2</td></tr><tr><td>4</td><td>2</td><td>2</td></tr><tr><td>5</td><td>2</td><td>5</td></tr><tr><td>6</td><td>3</td><td>3</td></tr><tr><td>7</td><td>3</td><td>3</td></tr><tr><td>8</td><td>3</td><td>6</td></tr></table></div>"
      ],
      "text/plain": [
       "Table(2 columns, 9 rows)"
      ]
     },
     "execution_count": 54,
     "metadata": {},
     "output_type": "execute_result"
    }
   ],
   "source": [
    "old_table = Table()\n",
    "old_table.add_column('A', data=[1,1,1,2,2,2,3,3,3])\n",
    "old_table.add_column('B', data=[1,1,4,2,2,5,3,3,6])\n",
    "old_table"
   ]
  },
  {
   "cell_type": "code",
   "execution_count": 55,
   "metadata": {},
   "outputs": [
    {
     "data": {
      "text/html": [
       "<div><table border=1><tr><th>#</th><th>A</th><th>B</th></tr><tr><th>row</th><th>int</th><th>int</th></tr><tr><td>0</td><td>1</td><td>1</td></tr><tr><td>1</td><td>1</td><td>4</td></tr><tr><td>2</td><td>2</td><td>2</td></tr><tr><td>3</td><td>2</td><td>5</td></tr><tr><td>4</td><td>3</td><td>3</td></tr><tr><td>5</td><td>3</td><td>6</td></tr></table></div>"
      ],
      "text/plain": [
       "Table(2 columns, 6 rows)"
      ]
     },
     "execution_count": 55,
     "metadata": {},
     "output_type": "execute_result"
    }
   ],
   "source": [
    "# CREATE TABLE OF UNIQUE ENTRIES (a.k.a. DEDUPLICATE)\n",
    "#\n",
    "new_table = Table()\n",
    "new_table.add_columns(*old_table.columns)\n",
    "\n",
    "indices = old_table.index(*old_table.columns)\n",
    "# print(indices) # print the indices and you'll see why it works.\n",
    "for key in indices:\n",
    "    new_table.add_rows(key)\n",
    "\n",
    "new_table  # <-- duplicates have been removed."
   ]
  },
  {
   "cell_type": "markdown",
   "metadata": {},
   "source": [
    "You can also use groupby; We'll get to that in a minute."
   ]
  },
  {
   "cell_type": "markdown",
   "metadata": {},
   "source": [
    "# LOOKUP!"
   ]
  },
  {
   "cell_type": "markdown",
   "metadata": {
    "pycharm": {
     "name": "#%% md\n"
    }
   },
   "source": [
    "Lookup is a special case of a search loop: Say for example you are planning a concert and want to make sure that your friends can make it home using public transport: You would have to find the first departure after the concert ends towards their home. A join would only give you a direct match on the time.\n",
    "\n",
    "Lookup allows you \"to iterate through a list of data and find the first match given a set of criteria.\"\n",
    "\n",
    "Here's an example:\n",
    "\n",
    "First we have our list of friends and their stops."
   ]
  },
  {
   "cell_type": "code",
   "execution_count": 56,
   "metadata": {},
   "outputs": [
    {
     "data": {
      "text/html": [
       "<div><table border=1><tr><th>#</th><th>name</th><th>stop</th></tr><tr><th>row</th><th>str</th><th>str</th></tr><tr><td>0</td><td>Alice</td><td>Downtown-1</td></tr><tr><td>1</td><td>Betty</td><td>Downtown-2</td></tr><tr><td>2</td><td>Charlie</td><td>Hillside View</td></tr><tr><td>3</td><td>Dorethy</td><td>Hillside Crescent</td></tr><tr><td>4</td><td>Edward</td><td>Downtown-2</td></tr><tr><td>5</td><td>Fred</td><td>Chicago</td></tr></table></div>"
      ],
      "text/plain": [
       "Table(2 columns, 6 rows)"
      ]
     },
     "execution_count": 56,
     "metadata": {},
     "output_type": "execute_result"
    }
   ],
   "source": [
    "friends = Table()\n",
    "friends.add_column(\"name\", data=['Alice', 'Betty', 'Charlie', 'Dorethy', 'Edward', 'Fred'])\n",
    "friends.add_column(\"stop\", data=['Downtown-1', 'Downtown-2', 'Hillside View', 'Hillside Crescent', 'Downtown-2', 'Chicago'])\n",
    "friends"
   ]
  },
  {
   "cell_type": "markdown",
   "metadata": {},
   "source": [
    "Next we need a list of bus routes and their time and stops. I don't have that, so I'm making one up:"
   ]
  },
  {
   "cell_type": "code",
   "execution_count": 57,
   "metadata": {},
   "outputs": [],
   "source": [
    "\n",
    "import random\n",
    "random.seed(11)\n",
    "table_size = 40\n",
    "\n",
    "times = [DataTypes.time(random.randint(21, 23), random.randint(0, 59)) for i in range(table_size)]\n",
    "stops = ['Stadium', 'Hillside', 'Hillside View', 'Hillside Crescent', 'Downtown-1', 'Downtown-2',\n",
    "            'Central station'] * 2 + [f'Random Road-{i}' for i in range(table_size)]\n",
    "route = [random.choice([1, 2, 3]) for i in stops]\n"
   ]
  },
  {
   "cell_type": "code",
   "execution_count": 58,
   "metadata": {},
   "outputs": [
    {
     "name": "stderr",
     "output_type": "stream",
     "text": [
<<<<<<< HEAD
      "creating sort index: 100%|██████████| 1/1 [00:00<00:00, 249.84it/s]"
=======
      "creating sort index: 100%|██████████| 1/1 [00:00<00:00, 333.99it/s]\n"
>>>>>>> 0f25aa86
     ]
    },
    {
     "name": "stdout",
     "output_type": "stream",
     "text": [
      "Departures from Concert Hall towards ...\n"
     ]
    },
    {
     "data": {
      "text/html": [
       "<div><table border=1><tr><th>#</th><th>time</th><th>stop</th><th>route</th></tr><tr><th>row</th><th>time</th><th>str</th><th>int</th></tr><tr><td>0</td><td>22:55:00</td><td>Stadium</td><td>2</td></tr><tr><td>1</td><td>23:54:00</td><td>Hillside</td><td>2</td></tr><tr><td>2</td><td>22:28:00</td><td>Hillside View</td><td>1</td></tr><tr><td>3</td><td>23:54:00</td><td>Hillside Crescent</td><td>1</td></tr><tr><td>4</td><td>23:12:00</td><td>Downtown-1</td><td>3</td></tr><tr><td>5</td><td>21:51:00</td><td>Downtown-2</td><td>1</td></tr><tr><td>6</td><td>23:30:00</td><td>Central station</td><td>1</td></tr><tr><td>7</td><td>23:39:00</td><td>Stadium</td><td>1</td></tr><tr><td>8</td><td>21:06:00</td><td>Hillside</td><td>1</td></tr><tr><td>9</td><td>22:19:00</td><td>Hillside View</td><td>2</td></tr></table></div>"
      ],
      "text/plain": [
       "Table(3 columns, 10 rows)"
      ]
     },
     "execution_count": 58,
     "metadata": {},
     "output_type": "execute_result"
    }
   ],
   "source": [
    "\n",
    "bus_table = Table()\n",
    "bus_table.add_column(\"time\", data=times)\n",
    "bus_table.add_column(\"stop\", data=stops[:table_size])\n",
    "bus_table.add_column(\"route\", data=route[:table_size])\n",
    "\n",
    "bus_table.sort(**{'time': False})\n",
    "\n",
    "print(\"Departures from Concert Hall towards ...\")\n",
    "bus_table[0:10]\n"
   ]
  },
  {
   "cell_type": "markdown",
   "metadata": {},
   "source": [
    "Let's say the concerts ends at 21:00 and it takes a 10 minutes to get to the bus-stop. Earliest departure must then be 21:10 - goodbye hugs included."
   ]
  },
  {
   "cell_type": "code",
   "execution_count": 59,
   "metadata": {},
   "outputs": [
    {
     "name": "stderr",
     "output_type": "stream",
     "text": [
<<<<<<< HEAD
      "100%|██████████| 6/6 [00:00<00:00, 285.63it/s]\n",
      "creating sort index: 100%|██████████| 2/2 [00:00<00:00, 285.54it/s]\n"
=======
      "100%|██████████| 6/6 [00:00<00:00, 300.92it/s]\n",
      "creating sort index: 100%|██████████| 2/2 [00:00<00:00, 501.26it/s]\n"
>>>>>>> 0f25aa86
     ]
    },
    {
     "data": {
      "text/html": [
       "<div><table border=1><tr><th>#</th><th>name</th><th>stop</th><th>time</th><th>stop_1</th><th>route</th></tr><tr><th>row</th><th>str</th><th>str</th><th>mixed</th><th>mixed</th><th>mixed</th></tr><tr><td>0</td><td>Dorethy</td><td>Hillside Crescent</td><td>23:54:00</td><td>Hillside Crescent</td><td>1</td></tr><tr><td>1</td><td>Alice</td><td>Downtown-1</td><td>23:12:00</td><td>Downtown-1</td><td>3</td></tr><tr><td>2</td><td>Charlie</td><td>Hillside View</td><td>22:28:00</td><td>Hillside View</td><td>1</td></tr><tr><td>3</td><td>Betty</td><td>Downtown-2</td><td>21:51:00</td><td>Downtown-2</td><td>1</td></tr><tr><td>4</td><td>Edward</td><td>Downtown-2</td><td>21:51:00</td><td>Downtown-2</td><td>1</td></tr><tr><td>5</td><td>Fred</td><td>Chicago</td><td>None</td><td>None</td><td>None</td></tr></table></div>"
      ],
      "text/plain": [
       "Table(5 columns, 6 rows)"
      ]
     },
     "execution_count": 59,
     "metadata": {},
     "output_type": "execute_result"
    }
   ],
   "source": [
    "lookup_1 = friends.lookup(bus_table, (DataTypes.time(21, 10), \"<=\", 'time'), ('stop', \"==\", 'stop'))\n",
    "lookup1_sorted = lookup_1.sort(**{'time': True, 'name':False, \"sort_mode\":'unix'})\n",
    "lookup1_sorted"
   ]
  },
  {
   "cell_type": "markdown",
   "metadata": {},
   "source": [
    "Lookup's ability to custom criteria is thereby far more versatile than SQL joins. \n",
    "\n",
    "But _with great power comes great responsibility_."
   ]
  },
  {
   "cell_type": "markdown",
   "metadata": {
    "pycharm": {
     "name": "#%% md\n"
    }
   },
   "source": [
    "### How do I add data again?"
   ]
  },
  {
   "cell_type": "code",
   "execution_count": 60,
   "metadata": {
    "pycharm": {
     "name": "#%%\n"
    }
   },
   "outputs": [],
   "source": [
    "from tablite import Table\n",
    "t = Table()  # create table\n",
    "t.add_columns('row','A','B','C')  # add columns"
   ]
  },
  {
   "cell_type": "markdown",
   "metadata": {
    "pycharm": {
     "name": "#%% md\n"
    }
   },
   "source": [
    "The following examples are all valid and append the row (1,2,3) to the table."
   ]
  },
  {
   "cell_type": "code",
   "execution_count": 61,
   "metadata": {
    "pycharm": {
     "name": "#%%\n"
    }
   },
   "outputs": [],
   "source": [
    "t.add_rows(1, 1, 2, 3)  # individual values\n",
    "t.add_rows([2, 1, 2, 3])  # list of values\n",
    "t.add_rows((3, 1, 2, 3))  # tuple of values\n",
    "t.add_rows(*(4, 1, 2, 3))  # unpacked tuple\n",
    "t.add_rows(row=5, A=1, B=2, C=3)   # keyword - args\n",
    "t.add_rows(**{'row': 6, 'A': 1, 'B': 2, 'C': 3})  # dict / json."
   ]
  },
  {
   "cell_type": "markdown",
   "metadata": {
    "pycharm": {
     "name": "#%% md\n"
    }
   },
   "source": [
    "The following examples add two rows to the table"
   ]
  },
  {
   "cell_type": "code",
   "execution_count": 62,
   "metadata": {
    "pycharm": {
     "name": "#%%\n"
    }
   },
   "outputs": [],
   "source": [
    "t.add_rows((7, 1, 2, 3), (8, 4, 5, 6))  # two (or more) tuples.\n",
    "t.add_rows([9, 1, 2, 3], [10, 4, 5, 6])  # two or more lists\n",
    "t.add_rows({'row': 11, 'A': 1, 'B': 2, 'C': 3},\n",
    "          {'row': 12, 'A': 4, 'B': 5, 'C': 6})  # two (or more) dicts as args.\n",
    "t.add_rows(*[{'row': 13, 'A': 1, 'B': 2, 'C': 3},\n",
    "            {'row': 14, 'A': 1, 'B': 2, 'C': 3}])  # list of dicts."
   ]
  },
  {
   "cell_type": "code",
   "execution_count": 63,
   "metadata": {},
   "outputs": [
    {
     "data": {
      "text/html": [
       "<div><table border=1><tr><th>#</th><th>row</th><th>A</th><th>B</th><th>C</th></tr><tr><th>row</th><th>int</th><th>int</th><th>int</th><th>int</th></tr><tr><td>0</td><td>1</td><td>1</td><td>2</td><td>3</td></tr><tr><td>1</td><td>2</td><td>1</td><td>2</td><td>3</td></tr><tr><td>2</td><td>3</td><td>1</td><td>2</td><td>3</td></tr><tr><td>3</td><td>4</td><td>1</td><td>2</td><td>3</td></tr><tr><td>4</td><td>5</td><td>1</td><td>2</td><td>3</td></tr><tr><td>5</td><td>6</td><td>1</td><td>2</td><td>3</td></tr><tr><td>6</td><td>7</td><td>1</td><td>2</td><td>3</td></tr><tr><td>7</td><td>8</td><td>4</td><td>5</td><td>6</td></tr><tr><td>8</td><td>9</td><td>1</td><td>2</td><td>3</td></tr><tr><td>9</td><td>10</td><td>4</td><td>5</td><td>6</td></tr><tr><td>10</td><td>11</td><td>1</td><td>2</td><td>3</td></tr><tr><td>11</td><td>12</td><td>4</td><td>5</td><td>6</td></tr><tr><td>12</td><td>13</td><td>1</td><td>2</td><td>3</td></tr><tr><td>13</td><td>14</td><td>1</td><td>2</td><td>3</td></tr></table></div>"
      ],
      "text/plain": [
       "Table(4 columns, 14 rows)"
      ]
     },
     "execution_count": 63,
     "metadata": {},
     "output_type": "execute_result"
    }
   ],
   "source": [
    "t"
   ]
  },
  {
   "cell_type": "markdown",
   "metadata": {
    "pycharm": {
     "name": "#%% md\n"
    }
   },
   "source": [
    "As the row incremented from `1` in the first of these examples, and finished with\n",
    "`row: 14`, you can now see the whole table above"
   ]
  },
  {
   "cell_type": "markdown",
   "metadata": {
    "pycharm": {
     "name": "#%% md\n"
    }
   },
   "source": [
    "### Okay, great. How do I load data?\n",
    "\n",
    "Easy. Use `file_reader`. Here's an example:"
   ]
  },
  {
   "cell_type": "code",
   "execution_count": 64,
   "metadata": {
    "pycharm": {
     "name": "#%%\n"
    }
   },
   "outputs": [
    {
     "name": "stderr",
     "output_type": "stream",
     "text": [
<<<<<<< HEAD
      "reading book1.csv: 46bytes [00:00, ?bytes/s]\n",
      "splitting book1.csv for multiprocessing: 100%|██████████| 46/46 [00:00<00:00, 23001.67lines/s]\n",
      "Executing tasks in main process: 100%|██████████| 1/1 [00:00<00:00, 25.64it/s]\n"
=======
      "reading book1.csv: 46bytes [00:00, 46379.32bytes/s]\n",
      "splitting book1.csv for multiprocessing: 100%|██████████| 46/46 [00:00<00:00, 15387.03lines/s]\n",
      "Executing tasks in main process: 100%|██████████| 1/1 [00:00<00:00, 24.47it/s]\n"
>>>>>>> 0f25aa86
     ]
    },
    {
     "data": {
      "text/html": [
       "<div><table border=1><tr><th>#</th><th>a</th><th>b</th><th>c</th><th>d</th><th>e</th><th>f</th></tr><tr><th>row</th><th>int</th><th>float</th><th>float</th><th>float</th><th>float</th><th>float</th></tr><tr><td>0</td><td>1</td><td>0.060606061</td><td>0.090909091</td><td>0.121212121</td><td>0.151515152</td><td>0.181818182</td></tr><tr><td>1</td><td>2</td><td>0.121212121</td><td>0.242424242</td><td>0.484848485</td><td>0.96969697</td><td>1.939393939</td></tr><tr><td>2</td><td>3</td><td>0.242424242</td><td>0.484848485</td><td>0.96969697</td><td>1.939393939</td><td>3.878787879</td></tr><tr><td>3</td><td>4</td><td>0.484848485</td><td>0.96969697</td><td>1.939393939</td><td>3.878787879</td><td>7.757575758</td></tr><tr><td>4</td><td>5</td><td>0.96969697</td><td>1.939393939</td><td>3.878787879</td><td>7.757575758</td><td>15.51515152</td></tr><tr><td>5</td><td>6</td><td>1.939393939</td><td>3.878787879</td><td>7.757575758</td><td>15.51515152</td><td>31.03030303</td></tr><tr><td>6</td><td>7</td><td>3.878787879</td><td>7.757575758</td><td>15.51515152</td><td>31.03030303</td><td>62.06060606</td></tr><tr><td>...</td><td>...</td><td>...</td><td>...</td><td>...</td><td>...</td><td>...</td></tr><tr><td>38</td><td>39</td><td>16659267088.0</td><td>33318534175.0</td><td>66637068350.0</td><td>133274000000.0</td><td>266548000000.0</td></tr><tr><td>39</td><td>40</td><td>33318534175.0</td><td>66637068350.0</td><td>133274000000.0</td><td>266548000000.0</td><td>533097000000.0</td></tr><tr><td>40</td><td>41</td><td>66637068350.0</td><td>133274000000.0</td><td>266548000000.0</td><td>533097000000.0</td><td>1066190000000.0</td></tr><tr><td>41</td><td>42</td><td>133274000000.0</td><td>266548000000.0</td><td>533097000000.0</td><td>1066190000000.0</td><td>2132390000000.0</td></tr><tr><td>42</td><td>43</td><td>266548000000.0</td><td>533097000000.0</td><td>1066190000000.0</td><td>2132390000000.0</td><td>4264770000000.0</td></tr><tr><td>43</td><td>44</td><td>533097000000.0</td><td>1066190000000.0</td><td>2132390000000.0</td><td>4264770000000.0</td><td>8529540000000.0</td></tr><tr><td>44</td><td>45</td><td>1066190000000.0</td><td>2132390000000.0</td><td>4264770000000.0</td><td>8529540000000.0</td><td>17059100000000.0</td></tr></table></div>"
      ],
      "text/plain": [
       "Table(6 columns, 45 rows)"
      ]
     },
     "execution_count": 64,
     "metadata": {},
     "output_type": "execute_result"
    }
   ],
   "source": [
    "from pathlib import Path\n",
    "path = Path('tests/data/book1.csv')\n",
    "tx = Table.import_file(path)\n",
    "tx\n"
   ]
  },
  {
   "cell_type": "markdown",
   "metadata": {
    "pycharm": {
     "name": "#%% md\n"
    }
   },
   "source": [
    "Note that you can also add start, limit and chunk_size to the file reader. Here's an example:"
   ]
  },
  {
   "cell_type": "code",
   "execution_count": 65,
   "metadata": {
    "pycharm": {
     "name": "#%%\n"
    }
   },
   "outputs": [
    {
     "name": "stderr",
     "output_type": "stream",
     "text": [
      "reading book1.csv: 46bytes [00:00, ?bytes/s]\n",
<<<<<<< HEAD
      "splitting book1.csv for multiprocessing:  35%|███▍      | 16/46 [00:00<00:00, 7982.50lines/s]\n",
      "Executing tasks in main process: 100%|██████████| 1/1 [00:00<00:00, 27.78it/s]\n"
=======
      "splitting book1.csv for multiprocessing:  35%|███▍      | 16/46 [00:00<00:00, 8014.91lines/s]\n",
      "Executing tasks in main process: 100%|██████████| 1/1 [00:00<00:00, 25.08it/s]\n"
>>>>>>> 0f25aa86
     ]
    },
    {
     "data": {
      "text/html": [
       "<div><table border=1><tr><th>#</th><th>a</th><th>b</th><th>c</th><th>d</th><th>e</th><th>f</th></tr><tr><th>row</th><th>int</th><th>float</th><th>float</th><th>float</th><th>float</th><th>float</th></tr><tr><td>0</td><td>3</td><td>0.242424242</td><td>0.484848485</td><td>0.96969697</td><td>1.939393939</td><td>3.878787879</td></tr><tr><td>1</td><td>4</td><td>0.484848485</td><td>0.96969697</td><td>1.939393939</td><td>3.878787879</td><td>7.757575758</td></tr><tr><td>2</td><td>5</td><td>0.96969697</td><td>1.939393939</td><td>3.878787879</td><td>7.757575758</td><td>15.51515152</td></tr><tr><td>3</td><td>6</td><td>1.939393939</td><td>3.878787879</td><td>7.757575758</td><td>15.51515152</td><td>31.03030303</td></tr><tr><td>4</td><td>7</td><td>3.878787879</td><td>7.757575758</td><td>15.51515152</td><td>31.03030303</td><td>62.06060606</td></tr><tr><td>5</td><td>8</td><td>7.757575758</td><td>15.51515152</td><td>31.03030303</td><td>62.06060606</td><td>124.1212121</td></tr><tr><td>6</td><td>9</td><td>15.51515152</td><td>31.03030303</td><td>62.06060606</td><td>124.1212121</td><td>248.2424242</td></tr><tr><td>7</td><td>10</td><td>31.03030303</td><td>62.06060606</td><td>124.1212121</td><td>248.2424242</td><td>496.4848485</td></tr><tr><td>8</td><td>11</td><td>62.06060606</td><td>124.1212121</td><td>248.2424242</td><td>496.4848485</td><td>992.969697</td></tr><tr><td>9</td><td>12</td><td>124.1212121</td><td>248.2424242</td><td>496.4848485</td><td>992.969697</td><td>1985.939394</td></tr><tr><td>10</td><td>13</td><td>248.2424242</td><td>496.4848485</td><td>992.969697</td><td>1985.939394</td><td>3971.878788</td></tr><tr><td>11</td><td>14</td><td>496.4848485</td><td>992.969697</td><td>1985.939394</td><td>3971.878788</td><td>7943.757576</td></tr><tr><td>12</td><td>15</td><td>992.969697</td><td>1985.939394</td><td>3971.878788</td><td>7943.757576</td><td>15887.51515</td></tr><tr><td>13</td><td>16</td><td>1985.939394</td><td>3971.878788</td><td>7943.757576</td><td>15887.51515</td><td>31775.0303</td></tr><tr><td>14</td><td>17</td><td>3971.878788</td><td>7943.757576</td><td>15887.51515</td><td>31775.0303</td><td>63550.06061</td></tr></table></div>"
      ],
      "text/plain": [
       "Table(6 columns, 15 rows)"
      ]
     },
     "execution_count": 65,
     "metadata": {},
     "output_type": "execute_result"
    }
   ],
   "source": [
    "path = Path('tests/data/book1.csv')\n",
    "tx2 = Table.import_file(path, start=2, limit=15)\n",
    "tx2"
   ]
  },
  {
   "cell_type": "markdown",
   "metadata": {
    "pycharm": {
     "name": "#%% md\n"
    }
   },
   "source": [
    "**How good is the file_reader?**\n",
    "\n",
    "I've included all formats in the test suite that are publicly available from the [Alan Turing institute](https://github.com/alan-turing-institute), [dateutils](https://github.com/dateutil/dateutil)) and Python's [csv reader](https://github.com/python/cpython/blob/master/Lib/csv.py).\n",
    "\n",
    "What about `MM-DD-YYYY` formats? Some users from the US ask why the csv reader doesn't read the month-day-year format.\n",
    "\n",
    "The answer is simple: It's not an [iso8601](https://en.wikipedia.org/wiki/ISO_8601) format. The US month-day-year format is a **locale** that may be used a lot in the US, but it isn't an international standard. \n",
    "\n",
    "If you need to work with `MM-DD-YYYY` you will find that the file_reader will import the values as text (str). You can then reformat it with a custom function like:"
   ]
  },
  {
   "cell_type": "code",
   "execution_count": 66,
   "metadata": {
    "pycharm": {
     "name": "#%%\n"
    }
   },
   "outputs": [
    {
     "data": {
      "text/plain": [
       "datetime.date(1998, 3, 21)"
      ]
     },
     "execution_count": 66,
     "metadata": {},
     "output_type": "execute_result"
    }
   ],
   "source": [
    "s = \"03-21-1998\"\n",
    "from datetime import date\n",
    "f = lambda s: date(int(s[-4:]), int(s[:2]), int(s[3:5]))\n",
    "f(s)"
   ]
  },
  {
   "cell_type": "markdown",
   "metadata": {
    "pycharm": {
     "name": "#%% md\n"
    }
   },
   "source": [
    "### Sweet. What formats are supported? Can I add my own file reader?\n",
    "\n",
    "Yes! This is very good for special log files or custom json formats.\n",
    "Here's how you do it:\n",
    "\n",
    "(1) Go to all existing readers in the `tablite.core` and find the closest match."
   ]
  },
  {
   "cell_type": "code",
   "execution_count": 67,
   "metadata": {
    "pycharm": {
     "name": "#%%\n"
    }
   },
   "outputs": [
    {
     "name": "stdout",
     "output_type": "stream",
     "text": [
<<<<<<< HEAD
      "('fods', <function excel_reader at 0x000001DEF0D403A0>)\n",
      "('json', <function excel_reader at 0x000001DEF0D403A0>)\n",
      "('html', <function excel_reader at 0x000001DEF0D403A0>)\n",
      "('simple', <function excel_reader at 0x000001DEF0D403A0>)\n",
      "('rst', <function excel_reader at 0x000001DEF0D403A0>)\n",
      "('mediawiki', <function excel_reader at 0x000001DEF0D403A0>)\n",
      "('xlsx', <function excel_reader at 0x000001DEF0D403A0>)\n",
      "('xls', <function excel_reader at 0x000001DEF0D403A0>)\n",
      "('xlsm', <function excel_reader at 0x000001DEF0D403A0>)\n",
      "('csv', <function text_reader at 0x000001DEFFA95990>)\n",
      "('tsv', <function text_reader at 0x000001DEFFA95990>)\n",
      "('txt', <function text_reader at 0x000001DEFFA95990>)\n",
      "('ods', <function ods_reader at 0x000001DEFFA94940>)\n"
=======
      "('fods', <function excel_reader at 0x0000019D924A8940>)\n",
      "('json', <function excel_reader at 0x0000019D924A8940>)\n",
      "('html', <function excel_reader at 0x0000019D924A8940>)\n",
      "('simple', <function excel_reader at 0x0000019D924A8940>)\n",
      "('rst', <function excel_reader at 0x0000019D924A8940>)\n",
      "('mediawiki', <function excel_reader at 0x0000019D924A8940>)\n",
      "('xlsx', <function excel_reader at 0x0000019D924A8940>)\n",
      "('xls', <function excel_reader at 0x0000019D924A8940>)\n",
      "('xlsm', <function excel_reader at 0x0000019D924A8940>)\n",
      "('csv', <function text_reader at 0x0000019DB41C1BD0>)\n",
      "('tsv', <function text_reader at 0x0000019DB41C1BD0>)\n",
      "('txt', <function text_reader at 0x0000019DB41C1BD0>)\n",
      "('ods', <function ods_reader at 0x0000019DB41C0AF0>)\n"
>>>>>>> 0f25aa86
     ]
    }
   ],
   "source": [
    "from tablite.core import file_readers\n",
    "for kv in file_readers.items():\n",
    "    print(kv)"
   ]
  },
  {
   "cell_type": "markdown",
   "metadata": {
    "pycharm": {
     "name": "#%% md\n"
    }
   },
   "source": [
    "(2) define your new file reader"
   ]
  },
  {
   "cell_type": "code",
   "execution_count": 68,
   "metadata": {
    "pycharm": {
     "name": "#%%\n"
    }
   },
   "outputs": [],
   "source": [
    "def my_magic_reader(path, **kwargs):   # define your new file reader.\n",
    "    print(\"do magic with {path}\")\n",
    "    return"
   ]
  },
  {
   "cell_type": "markdown",
   "metadata": {
    "pycharm": {
     "name": "#%% md\n"
    }
   },
   "source": [
    "(3) add it to the list of readers."
   ]
  },
  {
   "cell_type": "code",
   "execution_count": 69,
   "metadata": {
    "pycharm": {
     "name": "#%%\n"
    }
   },
   "outputs": [],
   "source": [
    "file_readers['my_special_format'] = my_magic_reader"
   ]
  },
  {
   "cell_type": "markdown",
   "metadata": {
    "pycharm": {
     "name": "#%% md\n"
    }
   },
   "source": [
    "The `file_readers` are all in [tablite.core](https://github.com/root-11/tablite/blob/master/tablite/core.py) so if you intend to extend the readers, I recommend that you start here."
   ]
  },
  {
   "cell_type": "markdown",
   "metadata": {},
   "source": [
    "### Very nice. How about exporting data?\n",
    "\n",
    "Just use .export"
   ]
  },
  {
   "cell_type": "code",
   "execution_count": 70,
   "metadata": {},
   "outputs": [
    {
     "name": "stdout",
     "output_type": "stream",
     "text": [
      "exported 50 to example.xlsx\n"
     ]
    }
   ],
   "source": [
    "tx2.export('example.xlsx')"
   ]
  },
  {
   "cell_type": "markdown",
   "metadata": {},
   "source": [
    "![example.xlsx](https://github.com/root-11/tablite/blob/master/images/example_xlsx_exported.png?raw=true)"
   ]
  },
  {
   "cell_type": "code",
   "execution_count": 71,
   "metadata": {},
   "outputs": [],
   "source": [
    "Path('example.xlsx').unlink()"
   ]
  },
  {
   "cell_type": "markdown",
   "metadata": {
    "pycharm": {
     "name": "#%% md\n"
    }
   },
   "source": [
    "### Cool. Does it play well with plotting packages?\n",
    "\n",
    "Yes. Here's an example you can copy and paste:"
   ]
  },
  {
   "cell_type": "code",
   "execution_count": 72,
   "metadata": {
    "pycharm": {
     "name": "#%%\n"
    }
   },
   "outputs": [
    {
     "name": "stderr",
     "output_type": "stream",
     "text": [
<<<<<<< HEAD
      "creating sort index: 100%|██████████| 1/1 [00:00<00:00, 220.42it/s]\n"
=======
      "creating sort index: 100%|██████████| 1/1 [00:00<00:00, 501.05it/s]\n"
>>>>>>> 0f25aa86
     ]
    },
    {
     "data": {
      "text/html": [
       "<div><table border=1><tr><th>#</th><th>a</th><th>b</th></tr><tr><th>row</th><th>int</th><th>int</th></tr><tr><td>0</td><td>1</td><td>10</td></tr><tr><td>1</td><td>2</td><td>100</td></tr><tr><td>2</td><td>3</td><td>4</td></tr><tr><td>3</td><td>4</td><td>16</td></tr><tr><td>4</td><td>5</td><td>10</td></tr><tr><td>5</td><td>6</td><td>-1</td></tr><tr><td>6</td><td>7</td><td>10</td></tr><tr><td>7</td><td>8</td><td>3</td></tr><tr><td>8</td><td>9</td><td>10</td></tr></table></div>"
      ],
      "text/plain": [
       "Table(2 columns, 9 rows)"
      ]
     },
     "execution_count": 72,
     "metadata": {},
     "output_type": "execute_result"
    }
   ],
   "source": [
    "from tablite import Table\n",
    "\n",
    "t = Table()\n",
    "t.add_column('a', data=[1, 2, 8, 3, 4, 6, 5, 7, 9])\n",
    "t.add_column('b', data=[10, 100, 3, 4, 16, -1, 10, 10, 10])\n",
    "t = t.sort(a=False)\n",
    "t"
   ]
  },
  {
   "cell_type": "code",
   "execution_count": 73,
   "metadata": {},
   "outputs": [
    {
     "data": {
      "image/png": "iVBORw0KGgoAAAANSUhEUgAAAYUAAAD4CAYAAAAD6PrjAAAAOXRFWHRTb2Z0d2FyZQBNYXRwbG90bGliIHZlcnNpb24zLjUuMiwgaHR0cHM6Ly9tYXRwbG90bGliLm9yZy8qNh9FAAAACXBIWXMAAAsTAAALEwEAmpwYAAAru0lEQVR4nO3deXjcZbnw8e+dvdkmXdI0nUn3NW3SFkoB4QBSdlAKelAPeji++qIePOrxvCocXF4ERY4eRT0uFy+geNwOImUXqAVUlK0l0y3pRkszSdMkbTNZmmabud8/ZiaEkKRZZuY3k7k/15Ur85vtdzdXk3t+z/3czyOqijHGGAOQ5nQAxhhjEoclBWOMMf0sKRhjjOlnScEYY0w/SwrGGGP6ZTgdwETMmDFD582b53QYxhiTVLZu3XpUVYuHeiypk8K8efPYsmWL02EYY0xSEZFDwz1mw0fGGGP6WVIwxhjTz5KCMcaYfpYUjDHG9LOkYIwxpl/MkoKI3C8iTSKyc8B900Rkk4jsC3+fGr5fROQHIrJfRLaLyGmxissYY8zwYnml8HPgskH33QxsVtXFwObwMcDlwOLw143AT2IYlzHGmGHELCmo6p+B44Puvhp4IHz7AWDDgPt/oSEvA0UiUhqr2BKVv7OHh1+vczoMY0wKi3dNoURVG8K3jwAl4dtuwDfgeXXh+95BRG4UkS0isqW5uTl2kTrgv186xOcf3MYbzR1Oh2KMSVGOFZo1tLvPmHf4UdV7VHWtqq4tLh6ySztpVfn8AOyoa3U2EGNMyop3UmiMDAuFvzeF768HygY8zxO+L2WoKt5wUthuScEY45B4J4XHgBvCt28AHh1w/z+GZyGdBbQOGGZKCbXHOzl+ogeAHfV+Z4MxxqSsmC2IJyK/AS4AZohIHfA14FvAgyLyMeAQcF346U8BVwD7gU7go7GKK1FFrhLWzZ/GjrpWAkElPU2cDcoYk3JilhRU9UPDPLR+iOcqcFOsYkkGVbV+pmSm8/7TPbx68DhvNHewpKTA6bCMMSnGOpoTRJXPT4XHxWlzigCrKxhjnGFJIQF09wWoOdzGmrIi5s/IJy8rnR11fqfDMsakIEsKCaD6cBs9gSCry4pITxNWuF3sqLcrBWNM/FlSSACRIvPq8NBRhdvFrsNt9AWCzgVljElJlhQSQFWtn1mFOZS6pgBQ6XHR3RdkX5N1Nhtj4suSQgLw+vysLivqP65wuwDrbDbGxJ8lBYcd6+im9nhn/9ARwLzpeRRkZ7DdmtiMMXFmScFhkXrCmgFXCmlpwkq3y64UjDFxZ0nBYV6fn/Q0ocLjetv9lR4XNUfa6emzYrMxJn4sKTjM6/OzpKSA3Ky3N5evdLvo6Quyt7HdociMManIkoKDgsHQyqhrBtQTIirDVw7Wr2CMiSdLCg46cLSD9q6+t808ipgzLZfCnAxb7sIYE1eWFBxUVesH3l5kjhARKj1Ftoy2MSauLCk4yOvzU5CdwcLi/CEfr/C42HOkne6+QJwjM8akKksKDqqq9bOqrIi0YfZNqHS76A0oe45YsdkYEx+WFBxysifAnsb2IesJESvDnc1WVzDGxIslBYfsqA/trjZSUvBMncLU3ExrYjPGxI0lBYd4fS0Ab1veYjARocJTxHablmqMiRNLCg6pqvVTNm0KM/KzR3xepdvF3sZ2unqt2GyMiT1LCg4JrYw69ZTPq/C4CASV6oa2OERljEl1lhQccKS1i4bWriH7EwaLdDbvtCEkY0wcWFJwwGjqCRGzCnOYkZ9lM5CMMXFhScEBVT4/melCeWnhKZ8rIlTYMtrGmDixpOAAb62f8tJCcjLTR/X8Ck8R+5ra6ezpi3FkxphUZ0khzvoCQbbXtbJmzqmLzBGVbhdBherDVmw2xsSWJYU429vYwcnewIhNa4NFNuCxuoIxJtYsKcRZZPvNsSSFksIcSgqzbQaSMSbmLCnEmdfXwtTcTOZOzx3T6yrcLutsNsbEnCWFOKuq9bO6rAiRoVdGHU6Fu4g3mjvo6LZiszEmdiwpxFF7Vy/7mztG1ck8WKXHhSrssqsFY0wMOZIURORfRWSXiOwUkd+ISI6IzBeRV0Rkv4j8j4hkORFbLG2va0WVIfdkPpXIMtq2Z7MxJpbinhRExA18BlirqiuBdOCDwF3A91R1EdACfCzescVaVW2ok3nVGIrMEcUF2cx25dgMJGNMTDk1fJQBTBGRDCAXaAAuBB4KP/4AsMGZ0GLH6/OzoDgP15TMcb2+wuOyGUjGmJiKe1JQ1XrgO0AtoWTQCmwF/KoaqaLWAe6hXi8iN4rIFhHZ0tzcHI+Qo0JVwyujFo37PSrcLg4cPUFbV2/0AjPGmAGcGD6aClwNzAdmA3nAZaN9vareo6prVXVtcXFxjKKMvrqWkxzt6BlTJ/NgFZ4iwFZMNcbEjhPDRxcBB1W1WVV7gYeBc4Ci8HASgAeodyC2mKkKN62NZrns4VREis1WVzDGxIgTSaEWOEtEciU0WX89UA08D7w//JwbgEcdiC1mvLV+sjPSWDqrYNzvMS0vC8/UKdbEZoyJGSdqCq8QKii/DuwIx3AP8CXg8yKyH5gO3Bfv2GLJ62uh0uMiM31iP/JKjy2jbYyJnYxTPyX6VPVrwNcG3X0AWOdAODHX0xdk5+E2bjh77oTfq8JdxFM7juDv7KEod9K1chhjHGYdzXFQ09BGT19wXJ3Mg0XqCjvrbRltY0z0WVKIg/6VUcfRyTxYJClsr/dP+L2MMWYwSwpxUFXbwsxwR/JEucIrrFpdwRgTC5YU4iDStDbWlVGHU+F22XIXxpiYsKQQYy0nenjzWGdUho4iKj0u6v0nOdbRHbX3NMYYsKQQc946PwBrolBkjqhwFwG2YqoxJvosKcRYVa2fNAl9uo+WFe5CwJa7MMZEnyWFGPP6/CwpKSAvO3otIYU5mSyYkWd1BWNM1FlSiKFgUNnm849rU51TqfC4bPjIGBN1lhRi6OCxE7Se7J3QctnDqXC7aGjtoqm9K+rvbYxJXZYUYshb6weISifzYJW2jLYxJgYsKcSQ1+cnLyudRTPzo/7eK2YXIoLVFYwxUWVJIYa8Pj+ryopIT4tO09pAedkZLCzOtysFY0xUWVKIka7eADUNbTGpJ0RUWmezMSbKLCnEyM76VvqCGtOkUOFx0dTeTWObFZuNMdFhSSFGorky6nAiDXF2tWCMiRZLCjFSVevHXTSFmQUTXxl1OOWlLtIEdoSX0jDGmImypBAjXp8/plcJAFOy0llSUmB7NhtjosaSQgw0tXVR7z/JmhjWEyJWul3srG9FVWN+LmPM5GdJIQaqwvWEWCxvMVilx8XRjh4aWq3YbIyZOEsKMeD1+clIE1bMjt7KqMPp357Tis3GmCiwpBAD3lo/y0sLyclMj/m5lpcWkpEm7LA9m40xUWBJIcoCQWV7XWxWRh1KTma42GxXCsaYKLCkEGX7mto50ROIadPaYJXhZbSt2GyMmShLClH21sqoRXE750q3C39nL3UtJ+N2TmPM5GRJIcq8Pj+uKZnMn5EXt3NGOptt0x1jzESdMilIyIdF5Kvh4zkisi72oSWnqlo/q8uKEIn+yqjDWTqrgMx0sbqCMWbCRnOl8GPgbOBD4eN24EcxiyiJdXT3sbepPa5DRwDZGeksm1VoM5CMMRM2mqRwpqreBHQBqGoLkBXTqJLU9jo/qvFpWhuswhNaRtuKzcaYiRhNUugVkXRAAUSkGAjGNKok1b8yapyvFCC0t0J7Vx+HjnXG/dzGmMljNEnhB8BGYKaIfAN4EfjmRE4qIkUi8pCI7BaRGhE5W0SmicgmEdkX/h79jY1jrKrWz/wZeRTlxv9CaqXbis3GmIkbMSmISBpwEPgicCfQAGxQ1d9N8LzfB55W1WXAKqAGuBnYrKqLgc3h46ShqqGVUR24SgBYUlJAVkaaJQVjzIRkjPSgqgZF5EequgbYHY0TiogLOA/4p/A5eoAeEbkauCD8tAeAF4AvReOc8XC4tYvm9m5H6gkAWRlpLC8tZLvtrWCMmYDRDB9tFpH3SfTmWM4HmoGfiUiViNwrInlAiao2hJ9zBCiJ0vnioqq2BXCmnhBR6Xaxs76NYNCKzcaY8RlNUvgE8DugW0TaRKRdRNomcM4M4DTgJ+ErkBMMGirS0BSaIf+yiciNIrJFRLY0NzdPIIzo8tb6ycpIY9msQsdiqPC46Oju4+CxE47FYIxJbqdMCqpaoKppqpqlqoXh44n85asD6lT1lfDxQ4SSRKOIlAKEvzcNE889qrpWVdcWFxdPIIzo8vr8VLhdZGU41yTe39lsTWzGmHEaTUfzeUN9jfeEqnoE8InI0vBd64Fq4DHghvB9NwCPjvcc8dYbCLKjvtXRoSOARcX55GSmWWezMWbcRiw0h31hwO0cYB2wFbhwAuf9F+BXIpIFHAA+SihBPSgiHwMOAddN4P3jandDO919QceTQkZ6GuWlhey0GUjGmHE6ZVJQ1fcMPBaRMuDuiZxUVb3A2iEeWj+R93WK1+d8kTmi0lPEg1t8BIJKelr81l8yxkwO4xkArwOWRzuQZFbl8zMjPxvP1ClOh0KF20VnT4ADzR1Oh2KMSUKnvFIQkR/y1kygNGA18HoMY0o6XgdWRh1OpNi8va6VxSUFDkdjjEk2o7lS2EKohrAVeAn4kqp+OKZRJZHWzl4OHD3hWNPaYAuK88nNSrfOZmPMuIympvBAPAJJVt5wB/GaBKgnAKSnCStmW2ezMWZ8RjN8tIN3NpK1ErqCuENVj8UisGRRVduCSKhxLFFUuIv49auH6AsEyUi3zfWMMaM3mr8YfwCeBK4Pfz1OKCEcAX4es8iShNfnZ/HMfApyMp0OpV+lx0VXb5D9Vmw2xozRaPoULlLV0wYc7xCR11X1NBFJ6dqCqrLN5+eS8llOh/I2FQOKzU4uu2GMST6juVJIH7gns4icAaSHD/tiElWSOHSsk5bOXlYnSJE5Yv70PPKzM2y5C2PMmI3mSuHjwP0ikg8I0AZ8PLyy6Z2xDC7RVSVQ09pAaWnCSnch220GkjFmjEYz++g1oCK8DwKqOvAvzYOxCiwZeGv95GalsyQB+wEq3C4eeOkQvYEgmVZsNsaM0rBJQUQ+rKq/FJHPD7ofAFX9boxjS3hen59Kjyshl5Oo8BTR03eQvY3trJidODOjjDGJbaSPkLnh7wXDfKW0rt4A1Q1trC5LzK2kK922jLYxZuxGGj6aB6Cqt4nIxaq6KT4hJYddh9voDWjC1RMi5k7PpSAng+31rXzQ6WCMMUljpCuFywbcvivWgSQbr88PkDDLWwwmIlR6XHalYIwZE6tAjpPX52e2K4eSwhynQxlWhbuI3Ufa6O4LOB2KMSZJjDR8NDNcZJYBt/uleqG5qrYl4foTBqtwu+gNKHuOtFPpKXI6HGNMEhjpSuH/ESoo5w+4bYVm4GhHN3UtJ1mToEXmiP49m61fwRgzSsNeKajqbfEMJJl4a/0ACX+l4Jk6haLczFBd4UynozHGJAOrKYxDla+F9DRhZYLP/xcRKtwutlux2RgzSpYUxsHr87NsVgFTstJP/WSHVXpc7G1sp6vXis3GmFOzpDBGgaCyzdeasFNRB6twF9EXVGoa2pwOxRiTBE6ZFETEJSLfE5Et4a//jKyDlIreaO6go7svYTuZB6uwYrMxZgxGc6VwP6GVUa8Lf7UBP4tlUImsv8icoJ3Mg8125TA9L8ua2IwxozKapbMXqur7BhzfJiLeGMWT8Kp8fgpzMlgwI8/pUEZFRKjwuOxKwRgzKqO5UjgpIudGDkTkHOBk7EJKbF6fn1VlRaQl4Mqow6l0h4rNJ3us2GyMGdloksKngB+JyJsicgj4L+CTsQ0rMZ3o7mPPkTbWJMnQUUSFp4igQnWDXS0YY0Y2mk12vMAqESkMH6fsNJYd9a0EFdbMSY4ic0TlgD2bT587zeFojDGJbKRNdj4/zP1Aaq59FFkZdVWSXSmUFOZQXJBtxWZjzCmNdKWQ0usbDaWqtoW503OZlpfldChjVum2YrMx5tRs7aMx8Pr8nLVgutNhjEuFx8Vze5o40d1HXvZoJp0ZY1LRSMNHPxjphar6meiHk7gaWk/S2NaddEXmiEqPC9XQjnHr5ltdwRgztJE+Mm6N5YlFJB3YAtSr6lUiMh/4LTA9fO6PqGpPLGMYi7dWRk2uInPESnek2Oy3pGCMGdZIw0cPDDwWkVxV7YziuT8L1ACF4eO7gO+p6m9F5KfAx4CfRPF8E1Ll85OVnsby0uQstcwsyKHUlWN1BWPMiEaz9tHZIlIN7A4frxKRH0/kpCLiAa4E7g0fC3Ah8FD4KQ8AGyZyjmjz1vpZ4S4kOyPxV0YdToXb9mw2xoxsNM1rdwOXAscAVHUbcN4Ez3s38EUgGD6eDvhVtS98XAe4h3qhiNwYWZyvubl5gmGMTl8gyPZ6f9KsdzScCreLA0dP0NbV63QoxpgENaqls1XVN+iuca+XICJXAU2qOq6ahareo6prVXVtcXHxeMMYk91H2unqDSZ/Ugg3se2qT9n+Q2PMKYwmKfhE5F2AikimiPwfQrWA8ToHeK+IvEmosHwh8H2gSEQiNQ4PUD+Bc0RVpGkt0fdkPpUKd2QZbb+zgRhjEtZoksIngZsIDefUA6vDx+OiqreoqkdV5wEfBJ5T1euB54H3h592A/DoeM8RbV6fn+l5WZRNm+J0KBMyPT8bd9EU257TGDOs0ax9dBS4Pg6xfAn4rYjcAVQB98XhnKNSVdvC6rKi/iU+klmlLaNtjBnBSM1rPwR0uMej0bymqi8AL4RvHwDWTfQ9o631ZC9vNJ9gw+oh695Jp8Lj4g87j9Da2YsrN9PpcIwxCWakK4UtA27fBnwtxrEkpO11fiD5VkYdzlt1hVbOXTzD4WiMMYlmVM1rIvK5wc1sqcJb60cEKssmx7bUlhSMMSMZ1ZRURhhGmuyqfH4WFudTmDM5hlqKcrOYMy3XZiAZY4Y02qSQklQVr8+ftIvgDafC47IZSMaYIQ2bFESkXUTaRKQNqIzcjtwfxxgd4zt+kuMnelg9p8jpUKKq0u2iriX0bzPGmIGGTQqqWqCqheGvjAG3C1S1cLjXTSZVvhaApO9kHizS2WxTU40xg9nw0Qiqav1MyUxnaUlyrow6nMgy2jvCM6uMMSbCksIIvD4/FR4XGemT68dUmJPJ/Bl5dqVgjHmHyfXXLoq6+wJUH26bdEXmCFtG2xgzFEsKw6g+3EZPIPlXRh1OpcfF4dYumtu7nQ7FGJNALCkMo39l1EnSyTxYpIltpw0hGWMGsKQwDK/Pz6zCHGa5cpwOJSZWuF2IYP0Kxpi3saQwjKra5N9pbST52RksmJFnnc3GmLexpDCEYx3d1B7vZM0ka1obrNJTZDOQjDFvY0lhCNvC8/cn85UChOoKjW3dNLZ1OR2KMSZBWFIYQlWtn/Q06e/8nawqI53NVlcwxoRZUhiC1+dnSUkBuVmn3JguqZXPLiRNYLsNIRljwiwpDBIMhldGneT1BIDcrAwWzyyw5S6MMf0sKQxy4OgJ2rv6Jn09IWKlO7Rns2rKbplhjBnAksIgVbWhlVEn6/IWg1V6XBzt6OGIFZuNMVhSeAevz09BdgYLi/OdDiUuIsV0a2IzxoAlhXfw+vysKisiLU2cDiUuyksLSU8Tm4FkjAEsKbzNyZ4Au4+0p0w9ASAnM50lJQU2A8kYA1hSeJsd9a0EgpoSM48GqnS72FHnt2KzMcaSwkDeSbr95qms9Lho6eylruWk06EYYxxmSWEAr89P2bQpTM/PdjqUuKp0257NxpgQSwoDhFZGnZz7J4xkWWkBmeliScEYY0khorGti4bWrpTpTxgoOyOdpbMKbAaSMcaSQkRVrR+A1SlWZI6ocBex3YrNxqQ8SwphVb4WMtOF8tJCp0NxRKXHRVtXH7XHO50OxRjjoLgnBREpE5HnRaRaRHaJyGfD908TkU0isi/8Pa6D+95aP+WzXeRkpsfztAkjsmezdTYbk9qcuFLoA/5NVcuBs4CbRKQcuBnYrKqLgc3h4/gEFAiyo741JesJEUtKCshKT7NiszEpLu5JQVUbVPX18O12oAZwA1cDD4Sf9gCwIV4x7W3soLMnkHL9CQNlZaSxvNSKzcakOkdrCiIyD1gDvAKUqGpD+KEjQMkwr7lRRLaIyJbm5uaoxOH1+QFSrpN5sAqPi531rQSDVmw2JlU5lhREJB/4PfA5VW0b+JiGpsAM+ZdJVe9R1bWqura4uDgqsXh9LUzLy2LOtNyovF+yqnQX0d7dx5vHTjgdijHGIY4kBRHJJJQQfqWqD4fvbhSR0vDjpUBTvOLx+vys8rgQSY2VUYcTWUbb6grGpC4nZh8JcB9Qo6rfHfDQY8AN4ds3AI/GI572rl72NXWkZCfzYItn5pOdkWYzkIxJYU7sTH8O8BFgh4h4w/f9O/At4EER+RhwCLguHsFsr2tF1eoJABnpaZTPLrRiszEpLO5JQVVfBIYbp1kfz1jgrSLzqhSeeTRQpdvFQ1vrCASV9BTZaMgY85aU72iuqm1hQXEerimZToeSECo8RZzoCXDwaIfToYxKV2/A6RCMmVScGD5KGKqK1+fn/CUznQ4lYVQO2LN50cwCh6MZ3pHWLm5/opondzSwvLSQi8tLuKS8hBWzC1N+woAxE5HSSaGu5SRHO3pSdhG8oSwszmdKZjrb61q59jSP0+G8Q18gyH+/fIj/fHYvvYEgHzlrLnuOtPNfz+3jB5v3MduVw0XlJVxcXsKZ86eTlZHyF8PGjElKJ4X+pjWrJ/RLTxNWzC5MyGmp23x+bn1kBzvr2zh/STFfv3oFc6fnAXCso5vNu5v4Y3UjD27x8YuXDlGQk8EFS2dycXkJFywtpjDHhgiNOZWUTgpVtX6yM9JYOitxh0mcUOFx8ZtXa+kLBMlId/6TdltXL995Zg///fIhivOz+dE/nMYVFbPeNkw0PT+b69aWcd3aMrp6A7y47yjPVh9hc00Tj287TGa6cNaC6VxcXsJFy0uYXTTFwX+RMYkrpZOC19dCpcdFZgL84UsklR4XP/trkDeaTziaMFWVx7c3cPsT1Rzr6OaGs+fxb5csoeAUn/hzMtO5qLyEi8pLCASVqtoWNlU3sqm6ka8+uouvPrqLle5CLl4+i4vLS1heWmB1CGPCUjYp9PQF2Xm4jRvOnut0KAmnwl0EwPY6v2NJ4eDRE3z10Z38Zd9RKj0u7r/hjP6O67FITxPWzpvG2nnTuOWK5exv6ggniCPcvXkv3/vjXjxTp3DR8lCh+oz50+xDgklpKZsUahra6OkLWifzEBbMyCMvK50d9a38/dqyuJ67uy/AT184wI9e2E92ehpfv3oF1585N2o9E4tm5rNoZj6fumAhze3dbK4JXUH8+tVafv63N3FNyeTdS4u5uHwW5y8tJj87ZX9FTIpK2f/xtjLq8NLShJVuV9yXu/jr/qN85ZGdHDh6gvesms1XrlzOzMKcmJ2vuCCbD66bwwfXzaGzp48/7z3KpupGntvdyCPew2Slp3H2wulcsiJUhyiJYSzGJIqUTgozC7Ipddkv+lAq3C5+8fIhegPBmA+nNLd3840nq3nEe5i503P5xf9ax3lLorMC7mjlZmVw2cpZXLZyFn2BIFsPhesQNY3cunEnt27cyaqyIi4JT3ddPDPf6hBmUkrppLC6rMh+sYdR4XHR0xdkb2M7K2aPfSx/NIJB5dev1nLX07vp7g3ymfWL+ecLFjq+JWpGehpnLpjOmQumc+uVy9kXrkM8W93It5/Zw7ef2cPc6blcvDyUIE6fOzUhZmkZEw0pmRRaTvRw8OgJrovzeHkyqfQUAbCzvjUmSWHX4VZu3bgTr8/PuxZO5/YNK1lYnB/180yUiLCkpIAlJQXc9O5FNLZ18cdwHeIXLx3i3hcPMjU3kwuXhRLEeUtmkJuVkr9WZpJIyf+93jo/QEpvv3kqc6flUpCTwfa6Vj5wRvTet6O7j+9t2svP/nqQaXlZ3P2B1Vy9enbSXLGVFOZw/Zlzuf7MuXR09/GnPc1sqj7Cpuoj/P71OrIz0jh30QwuXTGL966e7fhVTzLo6Qvy0oFjlJcWUlyQ7XQ4Ca+zp49N1Y2cPncqnqnR3xgsJZPCNp+fNHlrnR/zTmlpQoXbFbXOZlXlmV1H+L+PVdPY3sU/rJvDFy9dhis3ebuM87MzuLKylCsrS+kNBHnt4HGeDfdDbN7dxA+f38fNly1/R6OdCVFVnq1u5M6nanjzWCfpacK5i2ZwzRo3l6wosSuuAfoCQf72xjEeqarn6V1H6OwJcMvly/jE+Qujfi4J7XyZnNauXatbtmwZ8+t6A0EOHj3BkhLrZB7JnX+o4f4XD7LztkvJzhj/J17f8U6+9tguntvdxPLSQr5xzUpOmzN5pwKrKi/uP8o3nqxh95F2zpg3la9cVd4/JGdCw4d3PFHDSweOsbA4j8+sX8zexnYeqTpMvf8kuVnpXLZiFhvWuHnXwukpWbNRVXYdbmNjVT2PbTtMc3s3BTkZXFVZyobVbs6YN420cU7VFpGtqrp2yMdSMSmY0Xli+2E+/esqHv/0ueNqHOvpC3Lviwf4weZ9pInw+YuX8E/vmpcyv+CBoPI/r/n47qY9HO3o4do1br5w2VJKXam7xEZTWxffeXYPv9taR9GUTP714iV8aN2c/hluwaDy2pvHecRbzxPbG2jv6qO4IJv3rprNNWvcKbEKbl1LJ496D/NIVT37mjrITBcuXDaTa9a4uWDpzKgMSVpSMONSe6yT8779PN+4ZiXXnzm2zu9XDx7n1o072NfUwWUrZvHV95Sn7HpD7V29/PiFN7jvxYOkCXzivIV84vwFKTU80tUb4N6/HODHL7xBbyDIDWfP418uXDzi8GFXb4AX9jTx8Ov1PL+nid6AsnhmPhvWuLl69eyYjKc7pbWzl6d2NrCxqp5XDx4H4Ix5U9mwxs2VFaUU5WZF9XyWFMy4qCqrv76JKypmcee1laN6zfETPdz5VA2/21qHu2gKX796BeuXl8Q40uTgO97Jt57ezZPbGygpzOYLly7j2jXucQ8BJANV5bFth7nrD7s53NrFpStKuPny5cyfkTem9/F39vDkjgYeqarntTdbAFg3fxrXrHFzxcrSpKxNdfcFeGFPM49U1bO5pomeQJAFxXlcu8bN1avdlE2LXdKzpGDG7SP3vcLxEz08+Zm/G/F5waDy0NY6vvmHGjq6+vj43y3gM+sXpdSn4dHa8uZxbn+imm11rVS4XXzlqnLWzZ/mdFhRt/VQC7c/UY3X52fF7EK+fGU5Zy+cPuH39R3v5FFvPQ9X1XOg+QRZ6WmsXz6TDWvcXLC0eEL1r1hTVbYcamFjVT1Pbm+g9WQvM/KzeM+q2Vy7xsNKd3yGxywpmHH7j6d3c8+fD7DztkuHHcvc29jOrRt38NqbLZwxbyp3bKiw5chPIRhUHt1Wz388vYeG1i4uXzmLWy5fzpzpyT8kUtfSyV1P7+HxbYcpLsjmC5cu5X2neaK+57eqsqO+lY1V9Ty+7TBHO3pwTcnkyspSrlnjZu3cqQlTf9jf1MGj3no2VtVT13KSKZnpXLqihA1r3Jy7aEbc62yWFMy4Pb2zgU/+8nUeuemcd/R1dPb08YPN+7n3LwfIz8ng3y9fzvtP90zq4ZBoO9kT4J4/H+Cnf3qDQFD56DnzuOnCRUm5IVBHdx8/eWE/9/7lIAA3nreAT56/kLw4LCrYFwjy4v6jPFJVzzO7GjnZG8AzdQrXhIdiFs2Mf2Nkc3s3j287zCPeerbXtZImcM6iGVx7mptLymfF5ecyHEsKZtzqWjo5967nuf3qFXzk7Hn992+uCe1NUO8/yd+f7uGWK5YzLS+6xbBUcqQ1NCvn96/XMTU3KzQr54yypJipFQgqv9vi4zvP7uVoRzdXr57NFy9bhtuhiQUd3X08u+sIG6vq+ev+owQ11JO0YbWb96yaHdMGuc6ePp7d1cjGqnpe3H+UQFBZ6S5kw2o37101O6YLPI6FJQUzbqrK6Xf8kfXLZvLtv1/FYf9Jbnt8F8/samTxzHzu2LCSMxdMfJzYhOysb+XrT1Tz6sHjLCnJ59Yryzk/zosDjsXf9h/l9idrqGlo47Q5RXzlqnLWJFAPSlNbF49tO8zGqnp2HW6LSYPcUI1l7qIpXL06NI12cQL2Q1lSMBNyw/2vcth/kg+cUcZ3N+0lqMpn1i/m4+cuICsj8T/JJptI9/c3n9pN7fFOLlhazJevXM6imYnzx+VAcwfffGo3f6xpxF00hZsvX8ZVlaUJM4Y/lFBzXD2PeifeIBfLxrJ4sKRgJuQ/n93DD5/bD8C7lxbz9atXxnS6nAnp7gvwwN/e5Ieb99PZG+D6M+fwuYuWODpM19rZy/c37+MXL71JdkYa//zuRXzs3PlJtcbTRBrkhmose/fSmVx7WvQay+LBkoKZkOrDbXz5kR3ceN4CLl1h6/jE27GObu7+4z5+/WotuVnpfHb9Yv7x7HlxvUrrDQT51cuHuHvzPlpP9vKBtWV8/pIlzCxIjDHy8erqDfD87iY2Vg3fIBfvxrJ4sKRgzCSwr7GdO56s4U97m5k7PZdbLl/OpStKYpqkVZXndjfxjadqONB8gnctnM6XryynfHZhzM7plKEa5MpLC9nf1BHXxrJ4sKRgzCTywp4mvvFkDfuaOjhrwTS+fGU5K93RX/F395E27niihhf3H2XBjDz+/YrlrF8+MyWuFGuPhRrkXtjbTKXHxTVr3FS4XZPm325JwZhJpi8Q5Dev1vK9P+6jpbOH95/m4QuXLo3KlMfm9m6+u2kv//NaLQU5mXx2/WI+fNZcm1QwiVhSMGaSaj3Zy4+e38/P/nqQzPQ0PnX+Qv73eQvGVfDs6g3ws7++yY+e309Xb4APnzWXz120OCnHzM3IkiYpiMhlwPeBdOBeVf3WSM+3pGBMyKFjJ7jzqd08vesIs105fPGyZbx31exRTYtUVZ7c0cC3/rCbupaTXLR8JrdcsTwht0c10ZEUSUFE0oG9wMVAHfAa8CFVrR7uNZYUjHm7lw8c444nq9lZ38aqsiK+etVyTp87/GJ723x+bn+imi2HWlg2q4AvX1nOuYtnxDFi44SRkkIiLWG5DtivqgcAROS3wNXAsEnBGPN2Zy2YzmM3ncvDVfV8+5ndvO8nL3FVZSk3X77sbfsPNLSe5D+e3sPGqnpm5Gdx57UVXLe2LOqL1pnkk0hJwQ34BhzXAWcOfpKI3AjcCDBnzpz4RGZMEklLE95/uocrKmbx0z8d4J4/v8Gz1Y18/Nz5/NM58/jly7Xc8+c3CCp86oKF/PMFCylIwgX4TGwk0vDR+4HLVPXj4eOPAGeq6qeHe40NHxlzaof9J/n2M6GrgogrK0u5+bJlST/f3oxPsgwf1QNlA4494fuMMRMwu2gK3/vAam541zwe9dZzZUUpa+dNvk19THQkUlJ4DVgsIvMJJYMPAv/gbEjGTB6ry4resSeGMYMlTFJQ1T4R+TTwDKEpqfer6i6HwzLGmJSSMEkBQFWfAp5yOg5jjElV1rdujDGmnyUFY4wx/SwpGGOM6WdJwRhjTD9LCsYYY/pZUjDGGNMvYZa5GA8RaQYOjfPlM4CjUQwnWiyusbG4xi5RY7O4xmYicc1V1eKhHkjqpDARIrJluLU/nGRxjY3FNXaJGpvFNTaxisuGj4wxxvSzpGCMMaZfKieFe5wOYBgW19hYXGOXqLFZXGMTk7hStqZgjDHmnVL5SsEYY8wglhSMMcb0S7mkICL3i0iTiOx0OpaBRKRMRJ4XkWoR2SUin3U6JgARyRGRV0VkWziu25yOaSARSReRKhF5wulYIkTkTRHZISJeEUmY/WJFpEhEHhKR3SJSIyJnJ0BMS8M/p8hXm4h8zum4AETkX8P/53eKyG9EJMfpmABE5LPhmHbF4meVcjUFETkP6AB+oaornY4nQkRKgVJVfV1ECoCtwAZVrXY4LgHyVLVDRDKBF4HPqurLTsYVISKfB9YChap6ldPxQCgpAGtVNaEankTkAeAvqnqviGQBuarqdzisfiKSTmjXxTNVdbxNqdGKxU3o/3q5qp4UkQeBp1T15w7HtRL4LbAO6AGeBj6pqvujdY6Uu1JQ1T8Dx52OYzBVbVDV18O324EawO1sVKAhHeHDzPBXQnySEBEPcCVwr9OxJDoRcQHnAfcBqGpPIiWEsPXAG04nhAEygCkikgHkAocdjgdgOfCKqnaqah/wJ+DaaJ4g5ZJCMhCRecAa4BWHQwH6h2i8QBOwSVUTIi7gbuCLQNDhOAZT4FkR2SoiNzodTNh8oBn4WXi47V4RyXM6qEE+CPzG6SAAVLUe+A5QCzQArar6rLNRAbAT+DsRmS4iucAVQFk0T2BJIcGISD7we+BzqtrmdDwAqhpQ1dWAB1gXvoR1lIhcBTSp6lanYxnCuap6GnA5cFN4yNJpGcBpwE9UdQ1wArjZ2ZDeEh7Oei/wO6djARCRqcDVhJLpbCBPRD7sbFSgqjXAXcCzhIaOvEAgmuewpJBAwmP2vwd+paoPOx3PYOHhhueByxwOBeAc4L3h8fvfAheKyC+dDSkk/CkTVW0CNhIa/3VaHVA34CrvIUJJIlFcDryuqo1OBxJ2EXBQVZtVtRd4GHiXwzEBoKr3qerpqnoe0ALsjeb7W1JIEOGC7n1Ajap+1+l4IkSkWESKwrenABcDux0NClDVW1TVo6rzCA07PKeqjn+SE5G88EQBwsMzlxC65HeUqh4BfCKyNHzXesDRSQyDfIgEGToKqwXOEpHc8O/mekJ1PseJyMzw9zmE6gm/jub7Z0TzzZKBiPwGuACYISJ1wNdU9T5nowJCn3w/AuwIj98D/LuqPuVcSACUAg+EZ4akAQ+qasJM/0xAJcDG0N8RMoBfq+rTzobU71+AX4WHag4AH3U4HqA/eV4MfMLpWCJU9RUReQh4HegDqkic5S5+LyLTgV7gpmhPGEi5KanGGGOGZ8NHxhhj+llSMMYY08+SgjHGmH6WFIwxxvSzpGCMMaafJQVjjDH9LCkYY4zp9/8B2eTwf7dqiO4AAAAASUVORK5CYII=",
      "text/plain": [
       "<Figure size 432x288 with 1 Axes>"
      ]
     },
     "metadata": {
      "needs_background": "light"
     },
     "output_type": "display_data"
    }
   ],
   "source": [
    "import matplotlib.pyplot as plt\n",
    "plt.plot(t['a'], t['b'])\n",
    "plt.ylabel('Hello Figure')\n",
    "plt.show()"
   ]
  },
  {
   "cell_type": "markdown",
   "metadata": {},
   "source": [
    "# I like sql. Can tablite understand SQL?\n",
    "\n",
    "Almost. You can use `table.to_sql` and tablite will return ANSI-92 compliant SQL.\n",
    "\n",
    "You can also create a table using `Table.from_sql` and tablite will consume ANSI-92 compliant SQL."
   ]
  },
  {
   "cell_type": "markdown",
   "metadata": {
    "pycharm": {
     "name": "#%% md\n"
    }
   },
   "source": [
    "### But what do I do if I'm about to run out of memory?\n",
    "\n",
    "You wont. Every tablite table is backed by HDF5 on disk. The memory footprint of a table is only the metadata required to know the relationships between variable names and the datastructures.\n",
    "\n",
    "Let's do a comparison:"
   ]
  },
  {
   "cell_type": "code",
   "execution_count": 74,
   "metadata": {},
   "outputs": [],
   "source": [
    "# Let's monitor the memory and record the observations into a table!\n",
    "import psutil, os, gc\n",
    "from time import process_time, sleep\n",
    "process = psutil.Process(os.getpid())\n",
    "baseline_memory = process.memory_info().rss\n",
    "\n",
    "digits = 1_000_000\n",
    "\n",
    "records = Table()\n",
    "records.add_column('method')\n",
    "records.add_column('memory')\n",
    "records.add_column('time')\n",
    "\n",
    "# Let's now use the common and convenient \"row\" based format:\n"
   ]
  },
  {
   "cell_type": "code",
   "execution_count": 75,
   "metadata": {},
   "outputs": [],
   "source": [
    "\n",
    "start = process_time()\n",
    "L = []\n",
    "for _ in range(digits):\n",
    "    L.append(tuple([11 for _ in range(10)]))\n",
    "end = process_time()\n",
    "# go and check taskmanagers memory usage.\n",
    "# At this point we're using ~154.2 Mb to store 1 million lists with 10 items.\n",
    "records.add_rows(('1e6 lists w. 10 integers', process.memory_info().rss - baseline_memory, round(end-start,4)))\n",
    "\n",
    "L.clear()\n",
    "gc.collect()\n",
    "sleep(1)\n"
   ]
  },
  {
   "cell_type": "code",
   "execution_count": 76,
   "metadata": {},
   "outputs": [],
   "source": [
    "\n",
    "# Let's now use a columnar format instead:\n",
    "start = process_time()\n",
    "L = [[11 for i in range(digits)] for _ in range(10)]\n",
    "end = process_time()\n",
    "\n",
    "# go and check taskmanagers memory usage.\n",
    "# at this point we're using ~98.2 Mb to store 10 lists with 1 million items.\n",
    "records.add_rows(('10 lists with 1e6 integers', process.memory_info().rss - baseline_memory, round(end-start,4)))\n",
    "L.clear()\n",
    "gc.collect()\n",
    "sleep(1)\n"
   ]
  },
  {
   "cell_type": "code",
   "execution_count": 77,
   "metadata": {},
   "outputs": [],
   "source": [
    "\n",
    "# We've thereby saved 50 Mb by avoiding the overhead from managing 1 million lists.\n",
    "\n",
    "# Q: But why didn't I just use an array? It would have even lower memory footprint.\n",
    "# A: First, array's don't handle None's and we get that frequently in dirty csv data.\n",
    "# Second, Table needs even less memory.\n",
    "\n",
    "# Let's start with an array:\n",
    "\n",
    "import array\n",
    "start = process_time()\n",
    "L = [array.array('i', [11 for _ in range(digits)]) for _ in range(10)]\n",
    "end = process_time()\n",
    "# go and check taskmanagers memory usage.\n",
    "# at this point we're using 60.0 Mb to store 10 lists with 1 million integers.\n",
    "\n",
    "records.add_rows(('10 lists with 1e6 integers in arrays', process.memory_info().rss - baseline_memory, round(end-start,4)))\n",
    "L.clear()\n",
    "gc.collect()\n",
    "sleep(1)\n"
   ]
  },
  {
   "cell_type": "code",
   "execution_count": 78,
   "metadata": {},
   "outputs": [],
   "source": [
    "\n",
    "# Now let's use Table:\n",
    "\n",
    "start = process_time()\n",
    "t = Table()\n",
    "for i in range(10):\n",
    "    t.add_column(str(i), data=[11 for _ in range(digits)])\n",
    "end = process_time()\n",
    "\n",
    "records.add_rows(('Table with 10 columns with 1e6 integers', process.memory_info().rss - baseline_memory, round(end-start,4)))\n",
    "\n",
    "start = process_time()\n",
    "t2 = t.copy()\n",
    "end = process_time()\n",
    "\n",
    "records.add_rows(('2 Tables with 10 columns with 1e6 integers each', process.memory_info().rss - baseline_memory, round(end-start,4)))\n",
    "\n",
    "# go and check taskmanagers memory usage.\n",
    "# At this point we're using  24.5 Mb to store 10 columns with 1 million integers.\n",
    "# Only the metadata remains in pythons memory.\n"
   ]
  },
  {
   "cell_type": "markdown",
   "metadata": {},
   "source": [
    " Finally let's look at all the results:"
   ]
  },
  {
   "cell_type": "code",
   "execution_count": 79,
   "metadata": {},
   "outputs": [
    {
     "data": {
      "text/html": [
<<<<<<< HEAD
       "<div><table border=1><tr><th>#</th><th>method</th><th>memory</th><th>time</th></tr><tr><th>row</th><th>str</th><th>int</th><th>float</th></tr><tr><td>0</td><td>1e6 lists w. 10 integers</td><td>137838592</td><td>0.625</td></tr><tr><td>1</td><td>10 lists with 1e6 integers</td><td>82305024</td><td>0.2969</td></tr><tr><td>2</td><td>10 lists with 1e6 integers in arrays</td><td>41947136</td><td>0.4375</td></tr><tr><td>3</td><td>Table with 10 columns with 1e6 integers</td><td>1937408</td><td>1.5156</td></tr><tr><td>4</td><td>2 Tables with 10 columns with 1e6 integers each</td><td>1929216</td><td>0.0469</td></tr></table></div>"
=======
       "<div><table border=1><tr><th>#</th><th>method</th><th>memory</th><th>time</th></tr><tr><th>row</th><th>str</th><th>int</th><th>float</th></tr><tr><td>0</td><td>1e6 lists w. 10 integers</td><td>137043968</td><td>0.5938</td></tr><tr><td>1</td><td>10 lists with 1e6 integers</td><td>83218432</td><td>0.2969</td></tr><tr><td>2</td><td>10 lists with 1e6 integers in arrays</td><td>42889216</td><td>0.5781</td></tr><tr><td>3</td><td>Table with 10 columns with 1e6 integers</td><td>2879488</td><td>1.4375</td></tr><tr><td>4</td><td>2 Tables with 10 columns with 1e6 integers each</td><td>2879488</td><td>0.0312</td></tr></table></div>"
>>>>>>> 0f25aa86
      ],
      "text/plain": [
       "Table(3 columns, 5 rows)"
      ]
     },
     "execution_count": 79,
     "metadata": {},
     "output_type": "execute_result"
    }
   ],
   "source": [
    "records"
   ]
  },
  {
   "cell_type": "markdown",
   "metadata": {},
   "source": [
    "*Conclusion*: A drop from 140 Mb to ~2.5 Mb working memory using tablite Tables is roughly 18 Mb RAM per Gb of Data.\n",
    "\n",
    "\n"
   ]
  },
  {
   "cell_type": "markdown",
   "metadata": {},
   "source": [
    "### Conclusions\n",
    "\n",
    "This concludes the mega-tutorial to `tablite`. There's nothing more to it.\n",
    "But oh boy it'll save a lot of time.\n",
    "\n",
    "Here's a summary of features:\n",
    "\n",
    "- Everything a list can do.\n",
    "- import csv*, fods, json, html, simple, rst, mediawiki, xlsx, xls, xlsm, csv, tsv, txt, ods using `Table.import_file(...)`\n",
    "- Iterate over rows or columns\n",
    "- Create multikey `index`, `sort`, use `filter`, `any` and `all` to select.\n",
    "  Perform `lookup` across tables including using custom functions.\n",
    "- Perform multikey `joins` with other tables.\n",
    "- Perform `groupby` and reorganise data as a `pivot` table with max, min, sum, first, last, count, unique, average, standard deviation, median and mode.\n",
    "- Update tables with `+=` which automatically sorts out the columns - even if they're not in perfect order.\n",
    "  \n"
   ]
  },
  {
   "cell_type": "markdown",
   "metadata": {},
   "source": [
    "# FAQ\n",
    "\n",
    "| Question | Answer |\n",
    "|:---|:---|\n",
    "|I'm not in a notebook. Is there a nice way to view tables?| Yes. `table.show()` prints the ascii version |\n",
    "| I'm looking for the equivalent to `apply` in pandas. | Just use list comprehensions: <br>`table[column] = [f(x) for x in table[column]` |\n",
    "| What about `map`? | Just use the python function:<br> `mapping = map(f, table[column name])` |\n",
    "| Is there a `where` function? | It's called `any` or `all` like in python:<br> `table.any(column_name > 0)`. |\n",
    "| I like sql and sqlite. Can I use sql? | Yes. Call `table.to_sql()` returns ANSI-92 SQL compliant table definition.<br>You can use this in any SQL compliant engine. |\n",
    "| sometimes i need to clean up data with datetimes. Is there any tool to help with that? | Yes. Look at DataTypes.<br>`DataTypes.round(value, multiple)` allows rounding of datetime.\n"
   ]
  },
  {
   "cell_type": "markdown",
   "metadata": {},
   "source": [
    "# Coming to Tablite from Pandas\n",
    "\n",
    "If you're coming to Tablite from Pandas you will notice some differences.\n",
    "\n",
    "Here's the ultra short comparison to the documentation from Pandas called **10 minutes intro to pandas**\n",
    "\n",
    "The tutorials provide the generic overview:\n",
    "\n",
    "-  [pandas tutorial](https://pandas.pydata.org/docs/user_guide/10min.html#minutes-to-pandas) \n",
    "-  [tablite tutorial](https://github.com/root-11/tablite/blob/master/tutorial.ipynb) \n",
    "\n",
    "Some key differences\n",
    "\n",
    "\n",
    "| topic | Tablite |\n",
    "|---|---|\n",
    "| Viewing data | Just use `table.show()` |\n",
    "| Selection | Slicing works both on columns and rows, and you can filter using `any` or `all`:<br>`table['A','B', 2:30:3].any(A=lambda x:x>3)` <br>to copy a table use:<br> `t2 = t.copy()`<br>This is a very fast deep copy, that has no memory overhead as tablites memory manager keeps track of the data. |\n",
    "| Missing data | Tablite uses `mixed` column format for any format that isn't uniform<br>To get rid of rows with `None`s and `np.nan`s use any:<br>`table.drop_na(None, np.nan)` <br>Alternatively you can use replace:<br> `table.replace(None,5)` <br>following the syntax: `table.replace_missing_values(sources, target)` |\n",
    "|Operations| Descriptive statistics are on a colum by column basis:<br>`table['a'].statistics()` <br> the pandas function `df.apply` doesn't exist in tablite. Use a list comprehension instead. For example: `df.apply(np.cumsum)` is just `np.cumsum(t['A'])` <br> \"histogramming\" in tablite is per column: `table['a'].histogram()` <br> string methods? Just use a list comprehensions: `table['A', 'B'].any(A=lambda x: \"hello\" in x, B=lambda x: \"world\" in x)` |\n",
    "|Merge | Concatenation: Just use `+` or `+=` as in `t1 = t2 + t3 += t4`. <br>If the columns are out of order, tablite will sort the headers according to the order in the first table.<br>If you're worried that the header mismatch use `t1.,stack(t2)` <br> Joins are ANSI92 compliant: `t1.join(t2, <...args...>, join_type=...)`. |\n",
    "|Grouping| Tablite supports multikey groupby using `from tablite import Groupby as gb`.<br> `table.groupby(keys, functions)` |\n",
    "|Reshaping| To reshape a table use `transpose`. <br> to perform pivot table like operations, use: `table.pivot(rows, columns, functions)` subtotals aside tablite will give you everything Excels pivot table can do. |\n",
    "|Time series| To convert time series use a list comprehension.<br>`t1['GMT'] = [timedelta(hours=1) + v for v in t1['date'] ]` <br> to generate a date range use:<br>`from Tablite import daterange`<br>`t['date'] = date_range(start=2022/1/1, stop=2023/1/1, step=timedelta(days=1))`|\n",
    "|Categorical| Pandas only seems to use this for sorting and grouping. <br> Tablite table has `.sort`, `.groupby` and `.pivot`  to achieve the same task. |\n",
    "|Plotting| Import your favorite plotting package and feed it the values, such as:<br>`import matplotlib.pyplot as plt` <br> `plt.plot(t['a'],t['b'])` <br> `plt.showw()` |\n",
    "|Import/Export| Tablite supports the same import/export options as pandas.<br>Tablite pegs the free memory before IO and can therefore process larger-than-RAM files.<br> Tablite also guesses the datatypes for all ISOformats and uses multiprocessing and may therefore be faster. <br>Should you want to inspect how guess works, use `from tools import guess` and try the function out. |\n",
    "|Gotchas| None really. Should you come across something non-pythonic, then please post it on the [issue list](https://github.com/root-11/tablite/issues). |\n"
   ]
  },
  {
   "cell_type": "markdown",
   "metadata": {},
   "source": [
    "\n",
    "Pandas also permits the usage of namedtuples, which are unpacked upon entry.\n",
    "\n",
    "```python\n",
    "from collections import namedtuple\n",
    "Point = namedtuple(\"Point\", \"x y\")\n",
    "points = [Point(0, 0), Point(0, 3)]\n",
    "pd.DataFrame(points)\n",
    "```\n",
    "\n",
    "Doing that in tablite is a bit different. To unpack the named tuple, you should do so explicitly:\n",
    "\n",
    "```python\n",
    "t = Table()\n",
    "t['x'] = [p.x for p in points]\n",
    "t['y'] = [p.y for p in points]\n",
    "```\n",
    "However should you want to keep the points as namedtuple, you can do so in tablite:\n",
    "\n",
    "```python\n",
    "t = Table()\n",
    "t['points'] = points\n",
    "```\n",
    "Tablite will store a serialised version of the points, so your memory overhead will be close to zero.\n",
    "\n"
   ]
  }
 ],
 "metadata": {
  "kernelspec": {
   "display_name": "Python 3.10.5 ('tablite310')",
   "language": "python",
   "name": "python3"
  },
  "language_info": {
   "codemirror_mode": {
    "name": "ipython",
    "version": 3
   },
   "file_extension": ".py",
   "mimetype": "text/x-python",
   "name": "python",
   "nbconvert_exporter": "python",
   "pygments_lexer": "ipython3",
   "version": "3.10.8"
  },
  "vscode": {
   "interpreter": {
    "hash": "1b75c014ea7baa1f5b7be99940e6541d4a8a7395e27dcba8ac6dff802f822df2"
   }
  }
 },
 "nbformat": 4,
 "nbformat_minor": 4
}<|MERGE_RESOLUTION|>--- conflicted
+++ resolved
@@ -223,13 +223,8 @@
      "output_type": "stream",
      "text": [
       "reading book1.csv: 46bytes [00:00, ?bytes/s]\n",
-<<<<<<< HEAD
       "splitting book1.csv for multiprocessing: 100%|██████████| 46/46 [00:00<00:00, 15312.54lines/s]\n",
       "Executing tasks in main process: 100%|██████████| 1/1 [00:00<00:00, 25.64it/s]\n"
-=======
-      "splitting book1.csv for multiprocessing: 100%|██████████| 46/46 [00:00<00:00, 15388.26lines/s]\n",
-      "Executing tasks in main process: 100%|██████████| 1/1 [00:00<00:00, 21.08it/s]\n"
->>>>>>> 0f25aa86
      ]
     },
     {
@@ -1022,11 +1017,7 @@
      "name": "stderr",
      "output_type": "stream",
      "text": [
-<<<<<<< HEAD
       "filter: 100%|██████████| 2/2 [00:00<00:00,  2.77it/s]\n"
-=======
-      "filter: 100%|██████████| 2/2 [00:00<00:00,  2.98it/s]\n"
->>>>>>> 0f25aa86
      ]
     }
    ],
@@ -1258,13 +1249,8 @@
      "name": "stderr",
      "output_type": "stream",
      "text": [
-<<<<<<< HEAD
       "creating sort index: 100%|██████████| 3/3 [00:00<00:00, 250.41it/s]\n",
       "creating sort index: 100%|██████████| 3/3 [00:00<00:00, 249.13it/s]\n"
-=======
-      "creating sort index: 100%|██████████| 3/3 [00:00<00:00, 430.01it/s]\n",
-      "creating sort index: 100%|██████████| 3/3 [00:00<00:00, 501.63it/s]\n"
->>>>>>> 0f25aa86
      ]
     },
     {
@@ -1355,24 +1341,15 @@
      "name": "stderr",
      "output_type": "stream",
      "text": [
-<<<<<<< HEAD
       "creating sort index: 100%|██████████| 3/3 [00:01<00:00,  2.52it/s]\n",
       "100%|██████████| 3/3 [00:01<00:00,  1.70tasks/s]"
-=======
-      "creating sort index: 100%|██████████| 3/3 [00:00<00:00,  3.42it/s]\n",
-      "100%|██████████| 3/3 [00:01<00:00,  1.88tasks/s]"
->>>>>>> 0f25aa86
      ]
     },
     {
      "name": "stdout",
      "output_type": "stream",
      "text": [
-<<<<<<< HEAD
-      "table sorting took  3.169 secs\n"
-=======
       "table sorting took  2.697 secs\n"
->>>>>>> 0f25aa86
      ]
     },
     {
@@ -1449,11 +1426,7 @@
      "name": "stderr",
      "output_type": "stream",
      "text": [
-<<<<<<< HEAD
-      "groupby: 100%|██████████| 333342/333342 [00:00<00:00, 334967.12it/s]\n"
-=======
       "groupby: 100%|██████████| 333342/333342 [00:01<00:00, 332907.60it/s]\n"
->>>>>>> 0f25aa86
      ]
     },
     {
@@ -1545,11 +1518,7 @@
      "name": "stderr",
      "output_type": "stream",
      "text": [
-<<<<<<< HEAD
-      "pivot: 100%|██████████| 14/14 [00:00<00:00, 82.78it/s]\n"
-=======
       "pivot: 100%|██████████| 14/14 [00:00<00:00, 72.15it/s]\n"
->>>>>>> 0f25aa86
      ]
     },
     {
@@ -1602,11 +1571,7 @@
      "name": "stderr",
      "output_type": "stream",
      "text": [
-<<<<<<< HEAD
-      "join: 100%|██████████| 2/2 [00:00<00:00, 66.67it/s]\n"
-=======
       "join: 100%|██████████| 2/2 [00:00<00:00, 40.52it/s]\n"
->>>>>>> 0f25aa86
      ]
     },
     {
@@ -1639,11 +1604,7 @@
      "name": "stderr",
      "output_type": "stream",
      "text": [
-<<<<<<< HEAD
-      "join: 100%|██████████| 2/2 [00:00<00:00, 62.51it/s]\n"
-=======
       "join: 100%|██████████| 2/2 [00:00<00:00, 47.78it/s]\n"
->>>>>>> 0f25aa86
      ]
     },
     {
@@ -1676,11 +1637,7 @@
      "name": "stderr",
      "output_type": "stream",
      "text": [
-<<<<<<< HEAD
-      "join: 100%|██████████| 2/2 [00:00<00:00, 60.60it/s]\n"
-=======
       "join: 100%|██████████| 2/2 [00:00<00:00, 57.24it/s]\n"
->>>>>>> 0f25aa86
      ]
     },
     {
@@ -1869,11 +1826,7 @@
      "name": "stderr",
      "output_type": "stream",
      "text": [
-<<<<<<< HEAD
-      "creating sort index: 100%|██████████| 1/1 [00:00<00:00, 249.84it/s]"
-=======
       "creating sort index: 100%|██████████| 1/1 [00:00<00:00, 333.99it/s]\n"
->>>>>>> 0f25aa86
      ]
     },
     {
@@ -1926,13 +1879,8 @@
      "name": "stderr",
      "output_type": "stream",
      "text": [
-<<<<<<< HEAD
-      "100%|██████████| 6/6 [00:00<00:00, 285.63it/s]\n",
-      "creating sort index: 100%|██████████| 2/2 [00:00<00:00, 285.54it/s]\n"
-=======
       "100%|██████████| 6/6 [00:00<00:00, 300.92it/s]\n",
       "creating sort index: 100%|██████████| 2/2 [00:00<00:00, 501.26it/s]\n"
->>>>>>> 0f25aa86
      ]
     },
     {
@@ -2109,15 +2057,9 @@
      "name": "stderr",
      "output_type": "stream",
      "text": [
-<<<<<<< HEAD
-      "reading book1.csv: 46bytes [00:00, ?bytes/s]\n",
-      "splitting book1.csv for multiprocessing: 100%|██████████| 46/46 [00:00<00:00, 23001.67lines/s]\n",
-      "Executing tasks in main process: 100%|██████████| 1/1 [00:00<00:00, 25.64it/s]\n"
-=======
       "reading book1.csv: 46bytes [00:00, 46379.32bytes/s]\n",
       "splitting book1.csv for multiprocessing: 100%|██████████| 46/46 [00:00<00:00, 15387.03lines/s]\n",
       "Executing tasks in main process: 100%|██████████| 1/1 [00:00<00:00, 24.47it/s]\n"
->>>>>>> 0f25aa86
      ]
     },
     {
@@ -2166,13 +2108,8 @@
      "output_type": "stream",
      "text": [
       "reading book1.csv: 46bytes [00:00, ?bytes/s]\n",
-<<<<<<< HEAD
-      "splitting book1.csv for multiprocessing:  35%|███▍      | 16/46 [00:00<00:00, 7982.50lines/s]\n",
-      "Executing tasks in main process: 100%|██████████| 1/1 [00:00<00:00, 27.78it/s]\n"
-=======
       "splitting book1.csv for multiprocessing:  35%|███▍      | 16/46 [00:00<00:00, 8014.91lines/s]\n",
       "Executing tasks in main process: 100%|██████████| 1/1 [00:00<00:00, 25.08it/s]\n"
->>>>>>> 0f25aa86
      ]
     },
     {
@@ -2270,21 +2207,6 @@
      "name": "stdout",
      "output_type": "stream",
      "text": [
-<<<<<<< HEAD
-      "('fods', <function excel_reader at 0x000001DEF0D403A0>)\n",
-      "('json', <function excel_reader at 0x000001DEF0D403A0>)\n",
-      "('html', <function excel_reader at 0x000001DEF0D403A0>)\n",
-      "('simple', <function excel_reader at 0x000001DEF0D403A0>)\n",
-      "('rst', <function excel_reader at 0x000001DEF0D403A0>)\n",
-      "('mediawiki', <function excel_reader at 0x000001DEF0D403A0>)\n",
-      "('xlsx', <function excel_reader at 0x000001DEF0D403A0>)\n",
-      "('xls', <function excel_reader at 0x000001DEF0D403A0>)\n",
-      "('xlsm', <function excel_reader at 0x000001DEF0D403A0>)\n",
-      "('csv', <function text_reader at 0x000001DEFFA95990>)\n",
-      "('tsv', <function text_reader at 0x000001DEFFA95990>)\n",
-      "('txt', <function text_reader at 0x000001DEFFA95990>)\n",
-      "('ods', <function ods_reader at 0x000001DEFFA94940>)\n"
-=======
       "('fods', <function excel_reader at 0x0000019D924A8940>)\n",
       "('json', <function excel_reader at 0x0000019D924A8940>)\n",
       "('html', <function excel_reader at 0x0000019D924A8940>)\n",
@@ -2298,7 +2220,6 @@
       "('tsv', <function text_reader at 0x0000019DB41C1BD0>)\n",
       "('txt', <function text_reader at 0x0000019DB41C1BD0>)\n",
       "('ods', <function ods_reader at 0x0000019DB41C0AF0>)\n"
->>>>>>> 0f25aa86
      ]
     }
    ],
@@ -2437,11 +2358,7 @@
      "name": "stderr",
      "output_type": "stream",
      "text": [
-<<<<<<< HEAD
-      "creating sort index: 100%|██████████| 1/1 [00:00<00:00, 220.42it/s]\n"
-=======
       "creating sort index: 100%|██████████| 1/1 [00:00<00:00, 501.05it/s]\n"
->>>>>>> 0f25aa86
      ]
     },
     {
@@ -2653,11 +2570,7 @@
     {
      "data": {
       "text/html": [
-<<<<<<< HEAD
-       "<div><table border=1><tr><th>#</th><th>method</th><th>memory</th><th>time</th></tr><tr><th>row</th><th>str</th><th>int</th><th>float</th></tr><tr><td>0</td><td>1e6 lists w. 10 integers</td><td>137838592</td><td>0.625</td></tr><tr><td>1</td><td>10 lists with 1e6 integers</td><td>82305024</td><td>0.2969</td></tr><tr><td>2</td><td>10 lists with 1e6 integers in arrays</td><td>41947136</td><td>0.4375</td></tr><tr><td>3</td><td>Table with 10 columns with 1e6 integers</td><td>1937408</td><td>1.5156</td></tr><tr><td>4</td><td>2 Tables with 10 columns with 1e6 integers each</td><td>1929216</td><td>0.0469</td></tr></table></div>"
-=======
        "<div><table border=1><tr><th>#</th><th>method</th><th>memory</th><th>time</th></tr><tr><th>row</th><th>str</th><th>int</th><th>float</th></tr><tr><td>0</td><td>1e6 lists w. 10 integers</td><td>137043968</td><td>0.5938</td></tr><tr><td>1</td><td>10 lists with 1e6 integers</td><td>83218432</td><td>0.2969</td></tr><tr><td>2</td><td>10 lists with 1e6 integers in arrays</td><td>42889216</td><td>0.5781</td></tr><tr><td>3</td><td>Table with 10 columns with 1e6 integers</td><td>2879488</td><td>1.4375</td></tr><tr><td>4</td><td>2 Tables with 10 columns with 1e6 integers each</td><td>2879488</td><td>0.0312</td></tr></table></div>"
->>>>>>> 0f25aa86
       ],
       "text/plain": [
        "Table(3 columns, 5 rows)"

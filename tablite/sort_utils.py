--- conflicted
+++ resolved
@@ -8,7 +8,6 @@
 _excel_typecodes = {  # declares sortation rank: 0 < 1, etc.
     time: 0,
     int: 0,
-    np.int64: 0,
     float: 0,
     date: 0,
     datetime: 0,
@@ -64,12 +63,7 @@
     bool: _excel_bool,
     float: _excel_float,
     int: _excel_int,
-<<<<<<< HEAD
     type(None): _excel_none
-=======
-    np.int64: _excel_int,
-    type(None): _excel_none,
->>>>>>> 380e1d29
     # str is handled by pyUCA.
 }
 

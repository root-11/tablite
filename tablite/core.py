import sys
import logging
import numpy as np
from pathlib import Path

from tqdm import tqdm as _tqdm

from tablite.base import Table as BaseTable
from tablite.base import Column  # noqa
from tablite.utils import type_check
from tablite import import_utils
from tablite import export_utils
from tablite import redux
from tablite import merge
from tablite import reindex as _reindex
from tablite import joins
from tablite import lookup
from tablite import match
from tablite import sortation
from tablite import groupbys
from tablite import pivots
from tablite import imputation
from tablite import diff
from tablite.config import Config
<<<<<<< HEAD
from tablite.nimlite import column_select as _column_select
=======
from tablite.nimlite import column_select as _column_select, ColumnSelectorDict
>>>>>>> ccab0860
from mplite import TaskManager as _TaskManager

logging.getLogger("lml").propagate = False
logging.getLogger("pyexcel_io").propagate = False
logging.getLogger("pyexcel").propagate = False

log = logging.getLogger(__name__)


class Table(BaseTable):
    def __init__(self, columns=None, headers=None, rows=None, _path=None) -> None:
        """creates Table

        Args:
            EITHER:
                columns (dict, optional): dict with column names as keys, values as lists.
                Example: t = Table(columns={"a": [1, 2], "b": [3, 4]})
            OR
                headers (list of strings, optional): list of column names.
                rows (list of tuples or lists, optional): values for columns
                Example: t = Table(headers=["a", "b"], rows=[[1,3], [2,4]])
        """
        super().__init__(columns, headers, rows, _path)

    @classmethod
    def from_file(
        cls,
        path,
        columns=None,
        first_row_has_headers=True,
        header_row_index=0,
        encoding=None,
        start=0,
        limit=sys.maxsize,
        sheet=None,
        guess_datatypes=True,
        newline="\n",
        text_qualifier=None,
        delimiter=None,
        strip_leading_and_tailing_whitespace=True,
        text_escape_openings="",
        text_escape_closures="",
        tqdm=_tqdm,
    ) -> "Table":
        """
        reads path and imports 1 or more tables

        REQUIRED
        --------
        path: pathlib.Path or str
            selection of filereader uses path.suffix.
            See `filereaders`.

        OPTIONAL
        --------
        columns:
            None: (default) All columns will be imported.
            List: only column names from list will be imported (if present in file)
                  e.g. ['A', 'B', 'C', 'D']

                  datatype is detected using Datatypes.guess(...)
                  You can try it out with:
                  >> from tablite.datatypes import DataTypes
                  >> DataTypes.guess(['001','100'])
                  [1,100]

                  if the format cannot be achieved the read type is kept.
            Excess column names are ignored.

            HINT: To get the head of file use:
            >>> from tablite.tools import head
            >>> head = head(path)

        first_row_has_headers: boolean
            True: (default) first row is used as column names.
            False: integers are used as column names.

        encoding: str. Defaults to None (autodetect using n bytes).
            n is declared in filereader_utils as ENCODING_GUESS_BYTES

        start: the first line to be read (default: 0)

        limit: the number of lines to be read from start (default sys.maxint ~ 2**63)

        OPTIONAL FOR EXCEL AND ODS READERS
        ----------------------------------

        sheet: sheet name to import  (applicable to excel- and ods-reader only)
            e.g. 'sheet_1'
            sheets not found excess names are ignored.

        OPTIONAL FOR TEXT READERS
        -------------------------
        guess_datatype: bool
            True: (default) datatypes are guessed using DataTypes.guess(...)
            False: all data is imported as strings.

        newline: newline character (applicable to text_reader only)
            str: '\n' (default) or '\r\n'

        text_qualifier: character (applicable to text_reader only)
            None: No text qualifier is used.
            str: " or '

        delimiter: character (applicable to text_reader only)
            None: file suffix is used to determine field delimiter:
                .txt: "|"
                .csv: ",",
                .ssv: ";"
                .tsv: "\t" (tab)

        strip_leading_and_tailing_whitespace: bool:
            True: default

        text_escape_openings: (applicable to text_reader only)
            None: default
            str: list of characters such as ([{

        text_escape_closures: (applicable to text_reader only)
            None: default
            str: list of characters such as }])

        """
        if isinstance(path, str):
            path = Path(path)
        type_check(path, Path)

        if not path.exists():
            raise FileNotFoundError(f"file not found: {path}")

        if not isinstance(start, int) or not 0 <= start <= sys.maxsize:
            raise ValueError(f"start {start} not in range(0,{sys.maxsize})")

        if not isinstance(limit, int) or not 0 < limit <= sys.maxsize:
            raise ValueError(f"limit {limit} not in range(0,{sys.maxsize})")

        if not isinstance(first_row_has_headers, bool):
            raise TypeError("first_row_has_headers is not bool")

        import_as = path.suffix
        if import_as.startswith("."):
            import_as = import_as[1:]

        reader = import_utils.file_readers.get(import_as, None)
        if reader is None:
            raise ValueError(f"{import_as} is not in supported format: {import_utils.valid_readers}")

        additional_configs = {"tqdm": tqdm}
        if reader == import_utils.text_reader:
            # here we inject tqdm, if tqdm is not provided, use generic iterator
            # fmt:off
            config = (path, columns, first_row_has_headers, header_row_index, encoding, start, limit, newline,
                      guess_datatypes, text_qualifier, strip_leading_and_tailing_whitespace,
                      delimiter, text_escape_openings, text_escape_closures)
            # fmt:on

        elif reader == import_utils.from_html:
            config = (path,)
        elif reader == import_utils.from_hdf5:
            config = (path,)

        elif reader == import_utils.excel_reader:
            # config = path, first_row_has_headers, sheet, columns, start, limit
            config = (
                path,
                first_row_has_headers,
                header_row_index,
                sheet,
                columns,
                start,
                limit,
            )  # if file length changes - re-import.

        if reader == import_utils.ods_reader:
            # path, first_row_has_headers=True, sheet=None, columns=None, start=0, limit=sys.maxsize,
            config = (
                str(path),
                first_row_has_headers,
                header_row_index,
                sheet,
                columns,
                start,
                limit,
            )  # if file length changes - re-import.

        # At this point the import config seems valid.
        # Now we check if the file already has been imported.

        # publish the settings
        return reader(cls, *config, **additional_configs)

    @classmethod
    def from_pandas(cls, df):
        """
        Creates Table using pd.to_dict('list')

        similar to:
        ```
        >>> import pandas as pd
        >>> df = pd.DataFrame({'a':[1,2,3], 'b':[4,5,6]})
        >>> df
            a  b
            0  1  4
            1  2  5
            2  3  6
        >>> df.to_dict('list')
        {'a': [1, 2, 3], 'b': [4, 5, 6]}
        >>> t = Table.from_dict(df.to_dict('list))
        >>> t.show()
            +===+===+===+
            | # | a | b |
            |row|int|int|
            +---+---+---+
            | 0 |  1|  4|
            | 1 |  2|  5|
            | 2 |  3|  6|
            +===+===+===+
        ```
        """
        return import_utils.from_pandas(cls, df)

    @classmethod
    def from_hdf5(cls, path):
        """
        imports an exported hdf5 table.
        """
        return import_utils.from_hdf5(cls, path)

    @classmethod
    def from_json(cls, jsn):
        """
        Imports table exported using .to_json
        """
        return import_utils.from_json(cls, jsn)

    def to_hdf5(self, path):
        """
        creates a copy of the table as hdf5
        """
        export_utils.to_hdf5(self, path)

    def to_pandas(self):
        """
        returns pandas.DataFrame
        """
        return export_utils.to_pandas(self)

    def to_sql(self, name):
        """
        generates ANSI-92 compliant SQL.
        """
        return export_utils.to_sql(self, name)  # remove after update to test suite.

    def to_json(self):
        """
        returns JSON
        """
        return export_utils.to_json(self)

    def to_xlsx(self, path):
        """
        exports table to path
        """
        export_utils.path_suffix_check(path, ".xlsx")
        export_utils.excel_writer(self, path)

    def to_ods(self, path):
        """
        exports table to path
        """
        export_utils.path_suffix_check(path, ".ods")
        export_utils.excel_writer(self, path)

    def to_csv(self, path):
        """
        exports table to path
        """
        export_utils.path_suffix_check(path, ".csv")
        export_utils.text_writer(self, path)

    def to_tsv(self, path):
        """
        exports table to path
        """
        export_utils.path_suffix_check(path, ".tsv")
        export_utils.text_writer(self, path)

    def to_text(self, path):
        """
        exports table to path
        """
        export_utils.path_suffix_check(path, ".txt")
        export_utils.text_writer(self, path)

    def to_html(self, path):
        """
        exports table to path
        """
        export_utils.path_suffix_check(path, ".html")
        export_utils.to_html(self, path)

    def expression(self, expression):
        """
        filters based on an expression, such as:

            "all((A==B, C!=4, 200<D))"

        which is interpreted using python's compiler to:

            def _f(A,B,C,D):
                return all((A==B, C!=4, 200<D))
        """
        return redux._filter_using_expression(self, expression)

    def filter(self, expressions, filter_type="all", tqdm=_tqdm):
        """
        enables filtering across columns for multiple criteria.

        expressions:

            str: Expression that can be compiled and executed row by row.
                exampLe: "all((A==B and C!=4 and 200<D))"

            list of dicts: (example):

                L = [
                    {'column1':'A', 'criteria': "==", 'column2': 'B'},
                    {'column1':'C', 'criteria': "!=", "value2": '4'},
                    {'value1': 200, 'criteria': "<", column2: 'D' }
                ]

            accepted dictionary keys: 'column1', 'column2', 'criteria', 'value1', 'value2'

        filter_type: 'all' or 'any'
        """
        return redux.filter(self, expressions, filter_type, tqdm)

    def sort_index(self, sort_mode="excel", tqdm=_tqdm, pbar=None, **kwargs):
        """
        helper for methods `sort` and `is_sorted`

        param: sort_mode: str: "alphanumeric", "unix", or, "excel" (default)
        param: **kwargs: sort criteria. See Table.sort()
        """
        return sortation.sort_index(self, sort_mode, tqdm=tqdm, pbar=pbar, **kwargs)

    def reindex(self, index):
        """
        index: list of integers that declare sort order.

        Examples:

            Table:  ['a','b','c','d','e','f','g','h']
            index:  [0,2,4,6]
            result: ['b','d','f','h']

            Table:  ['a','b','c','d','e','f','g','h']
            index:  [0,2,4,6,1,3,5,7]
            result: ['a','c','e','g','b','d','f','h']

        """
        if isinstance(index, list):
            index = np.array(index)
        return _reindex.reindex(self, index)

    def drop_duplicates(self, *args):
        """
        removes duplicate rows based on column names

        args: (optional) column_names
        if no args, all columns are used.
        """
        if not args:
            args = self.columns
        index = self.unique_index(*args)
        return self.reindex(index)

    def sort(self, mapping, sort_mode="excel", tqdm=_tqdm, pbar: _tqdm = None):
        """Perform multi-pass sorting with precedence given order of column names.

        Args:
            mapping (dict): keys as columns,
                            values as boolean for 'reverse'
            sort_mode: str: "alphanumeric", "unix", or, "excel"

        Returns:
            None: Table.sort is sorted inplace

        Examples:
        Table.sort(mappinp={A':False}) means sort by 'A' in ascending order.
        Table.sort(mapping={'A':True, 'B':False}) means sort 'A' in descending order, then (2nd priority)
        sort B in ascending order.
        """
        new = sortation.sort(self, mapping, sort_mode, tqdm=tqdm, pbar=pbar)
        self.columns = new.columns

    def sorted(self, mapping, sort_mode="excel", tqdm=_tqdm, pbar: _tqdm = None):
        """See sort.
        Sorted returns a new table in contrast to "sort", which is in-place.

        Returns:
            Table.
        """
        return sortation.sort(self, mapping, sort_mode, tqdm=tqdm, pbar=pbar)

    def is_sorted(self, mapping, sort_mode="excel"):
        """Performs multi-pass sorting check with precedence given order of column names.
        **kwargs: optional: sort criteria. See Table.sort()
        :return bool
        """
        return sortation.is_sorted(self, mapping, sort_mode)

    def any(self, **kwargs):
        """
        returns Table for rows where ANY kwargs match
        :param kwargs: dictionary with headers and values / boolean callable
        """
        return redux.filter_any(self, **kwargs)

    def all(self, **kwargs):
        """
        returns Table for rows where ALL kwargs match
        :param kwargs: dictionary with headers and values / boolean callable

        Examples:

            t = Table()
            t['a'] = [1,2,3,4]
            t['b'] = [10,20,30,40]

            def f(x):
                return x == 4
            def g(x):
                return x < 20

            t2 = t.any( **{"a":f, "b":g})
            assert [r for r in t2.rows] == [[1, 10], [4, 40]]

            t2 = t.any(a=f,b=g)
            assert [r for r in t2.rows] == [[1, 10], [4, 40]]

            def h(x):
                return x>=2

            def i(x):
                return x<=30

            t2 = t.all(a=h,b=i)
            assert [r for r in t2.rows] == [[2,20], [3, 30]]


        """
        return redux.filter_all(self, **kwargs)

    def drop(self, *args):
        """
        removes all rows where args are present.

        Exmaple:
        >>> t = Table()
        >>> t['A'] = [1,2,3,None]
        >>> t['B'] = [None,2,3,4]
        >>> t2 = t.drop(None)
        >>> t2['A'][:], t2['B'][:]
        ([2,3], [2,3])

        """
        if not args:
            raise ValueError("What to drop? None? np.nan? ")
        return redux.drop(self, *args)

    def replace(self, mapping, columns=None, tqdm=_tqdm, pbar=None):
        """replaces all mapped keys with values from named columns

        Args:
            mapping (dict): keys are targets for replacement,
                            values are replacements.
            columns (list or str, optional): target columns.
                Defaults to None (all columns)

        Raises:
            ValueError: _description_
        """
        if columns is None:
            columns = list(self.columns)
        if not isinstance(columns, list) and columns in self.columns:
            columns = [columns]
        type_check(columns, list)
        for n in columns:
            if n not in self.columns:
                raise ValueError(f"column not found: {n}")

        if pbar is None:
            total = len(columns)
            pbar = tqdm(total=total, desc="replace", disable=Config.TQDM_DISABLE)

        for name in columns:
            col = self.columns[name]
            col.replace(mapping)
            pbar.update(1)

    def groupby(self, keys, functions, tqdm=_tqdm, pbar=None):
        """
        keys: column names for grouping.
        functions: [optional] list of column names and group functions (See GroupyBy class)
        returns: table

        Example:
        ```
        t = Table()
        t.add_column('A', data=[1, 1, 2, 2, 3, 3] * 2)
        t.add_column('B', data=[1, 2, 3, 4, 5, 6] * 2)
        t.add_column('C', data=[6, 5, 4, 3, 2, 1] * 2)

        t.show()
        +=====+=====+=====+
        |  A  |  B  |  C  |
        | int | int | int |
        +-----+-----+-----+
        |    1|    1|    6|
        |    1|    2|    5|
        |    2|    3|    4|
        |    2|    4|    3|
        |    3|    5|    2|
        |    3|    6|    1|
        |    1|    1|    6|
        |    1|    2|    5|
        |    2|    3|    4|
        |    2|    4|    3|
        |    3|    5|    2|
        |    3|    6|    1|
        +=====+=====+=====+

        g = t.groupby(keys=['A', 'C'], functions=[('B', gb.sum)])
        g.show()
        +===+===+===+======+
        | # | A | C |Sum(B)|
        |row|int|int| int  |
        +---+---+---+------+
        |0  |  1|  6|     2|
        |1  |  1|  5|     4|
        |2  |  2|  4|     6|
        |3  |  2|  3|     8|
        |4  |  3|  2|    10|
        |5  |  3|  1|    12|
        +===+===+===+======+
        ```
        Cheat sheet:

        list of unique values
        ```
        >>> g1 = t.groupby(keys=['A'], functions=[])
        >>> g1['A'][:]
        [1,2,3]
        ```
        alternatively:
        >>> t['A'].unique()
        [1,2,3]

        list of unique values, grouped by longest combination.
        ```
        >>> g2 = t.groupby(keys=['A', 'B'], functions=[])
        >>> g2['A'][:], g2['B'][:]
        ([1,1,2,2,3,3], [1,2,3,4,5,6])
        ```
        alternatively:
        ```
        >>> list(zip(*t.index('A', 'B').keys()))
        [(1,1,2,2,3,3) (1,2,3,4,5,6)]
        ```
        A key (unique values) and count hereof.
        ```
        >>> g3 = t.groupby(keys=['A'], functions=[('A', gb.count)])
        >>> g3['A'][:], g3['Count(A)'][:]
        ([1,2,3], [4,4,4])
        ```
        alternatively:
        ```
        >>> t['A'].histogram()
        ([1,2,3], [4,4,4])
        ```
        for more exmaples see:
            https://github.com/root-11/tablite/blob/master/tests/test_groupby.py

        """
        return groupbys.groupby(self, keys, functions, tqdm=tqdm, pbar=pbar)

    def pivot(self, rows, columns, functions, values_as_rows=True, tqdm=_tqdm, pbar=None):
        """
        param: rows: column names to keep as rows
        param: columns: column names to keep as columns
        param: functions: aggregation functions from the Groupby class as

        example:
        ```
        t.show()
        +=====+=====+=====+
        |  A  |  B  |  C  |
        | int | int | int |
        +-----+-----+-----+
        |    1|    1|    6|
        |    1|    2|    5|
        |    2|    3|    4|
        |    2|    4|    3|
        |    3|    5|    2|
        |    3|    6|    1|
        |    1|    1|    6|
        |    1|    2|    5|
        |    2|    3|    4|
        |    2|    4|    3|
        |    3|    5|    2|
        |    3|    6|    1|
        +=====+=====+=====+

        t2 = t.pivot(rows=['C'], columns=['A'], functions=[('B', gb.sum)])
        t2.show()
        +===+===+========+=====+=====+=====+
        | # | C |function|(A=1)|(A=2)|(A=3)|
        |row|int|  str   |mixed|mixed|mixed|
        +---+---+--------+-----+-----+-----+
        |0  |  6|Sum(B)  |    2|None |None |
        |1  |  5|Sum(B)  |    4|None |None |
        |2  |  4|Sum(B)  |None |    6|None |
        |3  |  3|Sum(B)  |None |    8|None |
        |4  |  2|Sum(B)  |None |None |   10|
        |5  |  1|Sum(B)  |None |None |   12|
        +===+===+========+=====+=====+=====+
        ```
        """
        return pivots.pivot(self, rows, columns, functions, values_as_rows, tqdm=tqdm, pbar=pbar)

    def merge(self, left, right, new, criteria):
        """ takes from LEFT where criteria is True else RIGHT.
        :param: T: Table
        :param: criteria: np.array(bool): 
                if True take left column
                else take right column
        :param left: (str) column name
        :param right: (str) column name
        :param new: (str) new name

        :returns: T

        Example:
        ```
        >>> c.show()
        +==+====+====+====+====+
        | #| A  | B  | C  | D  |
        +--+----+----+----+----+
        | 0|   1|  10|   1|  11|
        | 1|   2|  20|   2|  12|
        | 2|   3|None|   3|  13|
        | 3|None|  40|None|None|
        | 4|   5|  50|None|None|
        | 5|None|None|   6|  16|
        | 6|None|None|   7|  17|
        +==+====+====+====+====+

        >>> c.merge("A", "C", new="E", criteria=[v != None for v in c['A']])
        >>> c.show()
        +==+====+====+====+
        | #| B  | D  | E  |
        +--+----+----+----+
        | 0|  10|  11|   1|
        | 1|  20|  12|   2|
        | 2|None|  13|   3|
        | 3|  40|None|None|
        | 4|  50|None|   5|
        | 5|None|  16|   6|
        | 6|None|  17|   7|
        +==+====+====+====+
        ```
        """
        return merge.where(self, criteria,left,right,new)

<<<<<<< HEAD
    def column_select(self, cols, tqdm=_tqdm, TaskManager=_TaskManager):
=======
    def column_select(self, cols: list[ColumnSelectorDict], tqdm=_tqdm, TaskManager=_TaskManager):
>>>>>>> ccab0860
        """
        type-casts columns from a given table to specified type(s)

        cols:
            list of dicts: (example):

                cols = [
                    {'column':'A', 'type': 'bool'},
                    {'column':'B', 'type': 'int', 'allow_empty': True},
                    {'column':'B', 'type': 'float', 'allow_empty': False, 'rename': 'C'},
                ]

            'column'     : column name of the input table that we want to type-cast
            'type'       : type that we want to type-cast the specified column to
            'allow_empty': should we allow empty values (None, str('')) through (Default: False)
            'rename'     : new name of the column, if None will keep the original name, in case of duplicates suffix will be added (Default: None)

            supported types: 'bool', 'int', 'float', 'str', 'date', 'time', 'datetime'

            if any of the columns is rejected, entire row is rejected

        tqdm: progressbar constructor
        TaskManager: TaskManager constructor

        returns: (Table, Table)
            first table contains the rows that were successfully cast to desired types
            second table contains rows that failed to cast + rejection reason
        """
        return _column_select(self, cols, tqdm, TaskManager)

    def join(self, other, left_keys, right_keys, left_columns, right_columns, kind="inner", merge_keys=False, tqdm=_tqdm, pbar=None):
        """
        short-cut for all join functions.
        kind: 'inner', 'left', 'outer', 'cross'
        """
        kinds = {
            "inner": self.inner_join,
            "left": self.left_join,
            "outer": self.outer_join,
            "cross": self.cross_join,
        }
        if kind not in kinds:
            raise ValueError(f"join type unknown: {kind}")
        f = kinds.get(kind, None)
        return f(other, left_keys, right_keys, left_columns, right_columns, merge_keys=merge_keys, tqdm=tqdm, pbar=pbar)

    def left_join(self, other, left_keys, right_keys, left_columns=None, right_columns=None, merge_keys=False, tqdm=_tqdm, pbar=None):
        """
        :param other: self, other = (left, right)
        :param left_keys: list of keys for the join
        :param right_keys: list of keys for the join
        :param left_columns: list of left columns to retain, if None, all are retained.
        :param right_columns: list of right columns to retain, if None, all are retained.
        :return: new Table
        Example:
        ```
        SQL:   SELECT number, letter FROM numbers LEFT JOIN letters ON numbers.colour == letters.color
        Tablite: left_join = numbers.left_join(
            letters, left_keys=['colour'], right_keys=['color'], left_columns=['number'], right_columns=['letter']
        )
        ```
        """
        return joins.left_join(self, other, left_keys, right_keys, left_columns, right_columns, merge_keys=merge_keys, tqdm=tqdm, pbar=pbar)

    def inner_join(self, other, left_keys, right_keys, left_columns=None, right_columns=None, merge_keys=False, tqdm=_tqdm, pbar=None):
        """
        :param other: self, other = (left, right)
        :param left_keys: list of keys for the join
        :param right_keys: list of keys for the join
        :param left_columns: list of left columns to retain, if None, all are retained.
        :param right_columns: list of right columns to retain, if None, all are retained.
        :return: new Table
        Example:
        ```
        SQL:   SELECT number, letter FROM numbers JOIN letters ON numbers.colour == letters.color
        Tablite: inner_join = numbers.inner_join(
            letters, left_keys=['colour'], right_keys=['color'], left_columns=['number'], right_columns=['letter']
            )
        ```
        """
        return joins.inner_join(self, other, left_keys, right_keys, left_columns, right_columns, merge_keys=merge_keys, tqdm=tqdm, pbar=pbar)

    def outer_join(self, other, left_keys, right_keys, left_columns=None, right_columns=None, merge_keys=False, tqdm=_tqdm, pbar=None):
        """
        :param other: self, other = (left, right)
        :param left_keys: list of keys for the join
        :param right_keys: list of keys for the join
        :param left_columns: list of left columns to retain, if None, all are retained.
        :param right_columns: list of right columns to retain, if None, all are retained.
        :return: new Table
        Example:
        ```
        SQL:   SELECT number, letter FROM numbers OUTER JOIN letters ON numbers.colour == letters.color
        Tablite: outer_join = numbers.outer_join(
            letters, left_keys=['colour'], right_keys=['color'], left_columns=['number'], right_columns=['letter']
            )
        ```
        """
        return joins.outer_join(self, other, left_keys, right_keys, left_columns, right_columns, merge_keys=merge_keys, tqdm=tqdm, pbar=pbar)

    def cross_join(self, other, left_keys, right_keys, left_columns=None, right_columns=None, merge_keys=False, tqdm=_tqdm, pbar=None):
        """
        CROSS JOIN returns the Cartesian product of rows from tables in the join.
        In other words, it will produce rows which combine each row from the first table
        with each row from the second table
        """
        return joins.cross_join(self, other, left_keys, right_keys, left_columns, right_columns, merge_keys=merge_keys, tqdm=tqdm, pbar=pbar)

    def lookup(self, other, *criteria, all=True, tqdm=_tqdm):
        """function for looking up values in `other` according to criteria in ascending order.
        :param: other: Table sorted in ascending search order.
        :param: criteria: Each criteria must be a tuple with value comparisons in the form:
            (LEFT, OPERATOR, RIGHT)
        :param: all: boolean: True=ALL, False=Any

        OPERATOR must be a callable that returns a boolean
        LEFT must be a value that the OPERATOR can compare.
        RIGHT must be a value that the OPERATOR can compare.

        Examples:
        ```
        ('column A', "==", 'column B')  # comparison of two columns
        ('Date', "<", DataTypes.date(24,12) )  # value from column 'Date' is before 24/12.
        f = lambda L,R: all( ord(L) < ord(R) )  # uses custom function.
        ('text 1', f, 'text 2') value from column 'text 1' is compared with value from column 'text 2'
        ```
        """
        return lookup.lookup(self, other, *criteria, all=all, tqdm=tqdm)

    def match(self, other, *criteria, keep_left=None, keep_right=None):
        """
        performs inner join where `T` matches `other` and removes rows that do not match.

        :param: T: Table
        :param: other: Table
        :param: criteria: Each criteria must be a tuple with value comparisons in the form:
            
            (LEFT, OPERATOR, RIGHT), where operator must be "=="

            Example:
                ('column A', "==", 'column B')

            This syntax follows the lookup syntax. See Lookup for details.

        :param: keep_left: list of columns to keep.
        :param: keep_right: list of right columns to keep.
        """
        return match.match(self, other, *criteria, keep_left=keep_left, keep_right=keep_right)

    def replace_missing_values(self, *args, **kwargs):
        raise AttributeError("See imputation")

    def imputation(self, targets, missing=None, method="carry forward", sources=None, tqdm=_tqdm):
        """
        In statistics, imputation is the process of replacing missing data with substituted values.

        See more: https://en.wikipedia.org/wiki/Imputation_(statistics)

        Args:
            table (Table): source table.

            targets (str or list of strings): column names to find and
                replace missing values

            missing (None or iterable): values to be replaced.

            method (str): method to be used for replacement. Options:

                'carry forward':
                    takes the previous value, and carries forward into fields
                    where values are missing.
                    +: quick. Realistic on time series.
                    -: Can produce strange outliers.

                'mean':
                    calculates the column mean (exclude `missing`) and copies
                    the mean in as replacement.
                    +: quick
                    -: doesn't work on text. Causes data set to drift towards the mean.

                'mode':
                    calculates the column mode (exclude `missing`) and copies
                    the mean in as replacement.
                    +: quick
                    -: most frequent value becomes over-represented in the sample

                'nearest neighbour':
                    calculates normalised distance between items in source columns
                    selects nearest neighbour and copies value as replacement.
                    +: works for any datatype.
                    -: computationally intensive (e.g. slow)

            sources (list of strings): NEAREST NEIGHBOUR ONLY
                column names to be used during imputation.
                if None or empty, all columns will be used.

        Returns:
            table: table with replaced values.
        """
        return imputation.imputation(self, targets, missing, method, sources, tqdm=tqdm)

    def transpose(self, tqdm=_tqdm):
        return pivots.transpose(self, tqdm)

    def pivot_transpose(self, columns, keep=None, column_name="transpose", value_name="value", tqdm=_tqdm):
        """Transpose a selection of columns to rows.

        Args:
            columns (list of column names): column names to transpose
            keep (list of column names): column names to keep (repeat)

        Returns:
            Table: with columns transposed to rows

        Example:
            transpose columns 1,2 and 3 and transpose the remaining columns, except `sum`.

        Input:
        ```
        | col1 | col2 | col3 | sun | mon | tue | ... | sat | sum  |
        |------|------|------|-----|-----|-----|-----|-----|------|
        | 1234 | 2345 | 3456 | 456 | 567 |     | ... |     | 1023 |
        | 1244 | 2445 | 4456 |     |   7 |     | ... |     |    7 |
        | ...  |      |      |     |     |     |     |     |      |

        t.transpose(keep=[col1, col2, col3], transpose=[sun,mon,tue,wed,thu,fri,sat])`

        Output:

        |col1| col2| col3| transpose| value|
        |----|-----|-----|----------|------|
        |1234| 2345| 3456| sun      |   456|
        |1234| 2345| 3456| mon      |   567|
        |1244| 2445| 4456| mon      |     7|
        ```
        """
        return pivots.pivot_transpose(self, columns, keep, column_name, value_name, tqdm=tqdm)

    def diff(self, other, columns=None):
        """compares table self with table other

        Args:
            self (Table): Table
            other (Table): Table
            columns (List, optional): list of column names to include in comparison. Defaults to None.

        Returns:
            Table: diff of self and other with diff in columns 1st and 2nd.
        """
        return diff.diff(self, other, columns)<|MERGE_RESOLUTION|>--- conflicted
+++ resolved
@@ -22,11 +22,7 @@
 from tablite import imputation
 from tablite import diff
 from tablite.config import Config
-<<<<<<< HEAD
-from tablite.nimlite import column_select as _column_select
-=======
 from tablite.nimlite import column_select as _column_select, ColumnSelectorDict
->>>>>>> ccab0860
 from mplite import TaskManager as _TaskManager
 
 logging.getLogger("lml").propagate = False
@@ -702,11 +698,7 @@
         """
         return merge.where(self, criteria,left,right,new)
 
-<<<<<<< HEAD
-    def column_select(self, cols, tqdm=_tqdm, TaskManager=_TaskManager):
-=======
     def column_select(self, cols: list[ColumnSelectorDict], tqdm=_tqdm, TaskManager=_TaskManager):
->>>>>>> ccab0860
         """
         type-casts columns from a given table to specified type(s)
 

--- conflicted
+++ resolved
@@ -1209,15 +1209,9 @@
         cols = {}
         for name in column_selection:
             col = self._columns[name]
-<<<<<<< HEAD
-            cols[name] = col[slice_].tolist()  # pure python objects. No numpy.
+            row_slice = col[slice_]
+            cols[name] = row_slice.tolist() if not isinstance(row_slice, list) else row_slice  # pure python objects. No numpy.
         return cols
-=======
-            row_slice = col[slice_]
-            cols[new_name] = row_slice.tolist() if not isinstance(row_slice, list) else row_slice  # pure python objects. No numpy.
-        d = {"columns": cols, "total_rows": len(self)}
-        return d
->>>>>>> f0d485d4
 
     def as_json_serializable(self, row_count="row id", start_on=1, columns=None, slice_=None):
         """

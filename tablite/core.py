import math
import pathlib
import json
import sys
import difflib
import itertools
import operator
import warnings
import logging

from collections import defaultdict
from multiprocessing import shared_memory

import pyexcel
import pyperclip
from tqdm import tqdm as _tqdm
import numpy as np
import tablite.h5py as h5py
import psutil
from mplite import TaskManager, Task
from functools import reduce

import atexit


from tablite.memory_manager import MemoryManager, Page, Pages
from tablite.file_reader_utils import TextEscape, get_headers, get_encoding, get_delimiter
from tablite.utils import summary_statistics, unique_name, expression_interpreter
from tablite.utils import arg_to_slice
from tablite import sortation
from tablite.groupby_utils import GroupBy, GroupbyFunction
import tablite.config as tcfg
from tablite.config import SINGLE_PROCESSING_LIMIT, TEMPDIR, H5_ENCODING
from tablite.datatypes import DataTypes

PYTHON_EXIT = False  # exit handler so that Table.__del__ doesn't run into import error during exit.


def exiting():
    global PYTHON_EXIT
    PYTHON_EXIT = True


atexit.register(exiting)


logging.getLogger("lml").propagate = False
logging.getLogger("pyexcel_io").propagate = False
logging.getLogger("pyexcel").propagate = False

log = logging.getLogger(__name__)


mem = MemoryManager()

_all = all
_any = any


def excel_reader(path, first_row_has_headers=True, sheet=None, columns=None, start=0, limit=sys.maxsize, **kwargs):
    """
    returns Table from excel

    **kwargs are excess arguments that are ignored.
    """
    book = pyexcel.get_book(file_name=str(path))

    if sheet is None:  # help the user.
        raise ValueError(f"No sheet_name declared: \navailable sheets:\n{[s.name for s in book]}")
    elif sheet not in {ws.name for ws in book}:
        raise ValueError(f"sheet not found: {sheet}")

    if not (isinstance(start, int) and start >= 0):
        raise ValueError("expected start as an integer >=0")
    if not (isinstance(limit, int) and limit > 0):
        raise ValueError("expected limit as integer > 0")

    # import a sheets
    for ws in book:
        if ws.name != sheet:
            continue
        else:
            break
    if ws.name != sheet:
        raise ValueError(f'sheet "{sheet}" not found:\n\tSheets: {[str(ws.name) for ws in book]}')

    if columns is None:
        if first_row_has_headers:
            columns = [i[0] for i in ws.columns()]
        else:
            columns = [str(i) for i in range(len(ws.columns()))]

    used_columns_names = set()
    t = Table(save=True)
    for idx, column in enumerate(ws.columns()):
        if first_row_has_headers:
            header, start_row_pos = str(column[0]), max(1, start)
        else:
            header, start_row_pos = str(idx), max(0, start)

        if header not in columns:
            continue

        unique_column_name = unique_name(str(header), used_columns_names)
        used_columns_names.add(unique_column_name)

        t[unique_column_name] = [v for v in column[start_row_pos : start_row_pos + limit]]
    return t


def ods_reader(path, first_row_has_headers=True, sheet=None, columns=None, start=0, limit=sys.maxsize, **kwargs):
    """
    returns Table from .ODS
    """
    sheets = pyexcel.get_book_dict(file_name=str(path))

    if sheet is None or sheet not in sheets:
        raise ValueError(f"No sheet_name declared: \navailable sheets:\n{[s.name for s in sheets]}")

    data = sheets[sheet]
    for _ in range(len(data)):  # remove empty lines at the end of the data.
        if "" == "".join(str(i) for i in data[-1]):
            data = data[:-1]
        else:
            break

    if not (isinstance(start, int) and start >= 0):
        raise ValueError("expected start as an integer >=0")
    if not (isinstance(limit, int) and limit > 0):
        raise ValueError("expected limit as integer > 0")

    t = Table(save=True)

    used_columns_names = set()
    for ix, value in enumerate(data[0]):
        if first_row_has_headers:
            header, start_row_pos = str(value), 1
        else:
            header, start_row_pos = f"_{ix + 1}", 0

        if columns is not None:
            if header not in columns:
                continue

        unique_column_name = unique_name(str(header), used_columns_names)
        used_columns_names.add(unique_column_name)

        t[unique_column_name] = [row[ix] for row in data[start_row_pos : start_row_pos + limit] if len(row) > ix]
    return t


def text_reader_task(
    source,
    table_key,
    columns,
    newline,
    guess_datatypes,
    delimiter,
    text_qualifier,
    text_escape_openings,
    text_escape_closures,
    strip_leading_and_tailing_whitespace,
    encoding,
):
    """PARALLEL TASK FUNCTION
    reads columnsname + path[start:limit] into hdf5.

    source: csv or txt file
    destination: available filename

    columns: column names or indices to import

    newline: '\r\n' or '\n'
    delimiter: ',' ';' or '|'
    text_escape_openings: str: default: "({[
    text_escape_closures: str: default: ]})"
    strip_leading_and_tailing_whitespace: bool

    encoding: chardet encoding ('utf-8, 'ascii', ..., 'ISO-22022-CN')
    root: hdf5 root, cannot be the same as a column name.
    """
    if isinstance(source, str):
        source = pathlib.Path(source)
    if not isinstance(source, pathlib.Path):
        raise TypeError()
    if not source.exists():
        raise FileNotFoundError(f"File not found: {source}")

    if not isinstance(table_key, str):
        raise TypeError()

    if not isinstance(columns, list):
        raise TypeError
    if not all(isinstance(name, str) for name in columns):
        raise TypeError("All column names were not str")

    # declare CSV dialect.
    text_escape = TextEscape(
        text_escape_openings,
        text_escape_closures,
        text_qualifier=text_qualifier,
        delimiter=delimiter,
        strip_leading_and_tailing_whitespace=strip_leading_and_tailing_whitespace,
    )

    _index_error_found = False
    with source.open("r", encoding=encoding) as fi:  # --READ
        for line in fi:
            line = line.rstrip(newline)
            break  # break on first
        headers = text_escape(line)
        indices = {name: headers.index(name) for name in columns}
        data = {h: [] for h in indices}
        for line in fi:  # 1 IOP --> RAM.
            fields = text_escape(line.rstrip("\n"))
            if fields == [""] or fields == []:
                break
            for header, index in indices.items():
                try:
                    data[header].append(fields[index])
                except IndexError:
                    data[header].append(None)

                    if _index_error_found is False:  # only show the error once.
                        warnings.warn(f"Column {header} was not found. None will appear as fill value.")
                        _index_error_found = True

    # -- WRITE
    columns_refs = {}
    for col_name, values in data.items():
        if guess_datatypes:
            values = DataTypes.guess(values)
        columns_refs[col_name] = mem.mp_write_column(values)
    mem.mp_write_table(table_key, columns=columns_refs)


def _text_reader_task_size(
    newlines,
    filesize,
    cpu_count,
    free_virtual_memory,
    working_overhead=40,
    memory_usage_ceiling=0.9,
    python_mem_w_imports=40e6,
):
    """
    This function seeks to find the optimal allocation of RAM and CPU as
    CSV reading with type detection is CPU intensive.

    newlines: int: number of lines in the file
    filesize: int: size of file in bytes
    cpu_count: int: number of logical cpus
    free_virtual_memory: int: free ram available in bytes.
    working_overhead: int: number of bytes required per processed charater.
    memory_usage_ceiling: float: percentage of memory allowed to be occupied during task execution.
    python_mem_w_imports: int: memory required to launch python in a subprocess and load all imports.

    returns:
        lines per task: int
        cpu_count: int >= 0.
            If cpu_count returned is zero it means that there
            isn't enough memory to launch a subprocess.

    """
    working_overhead = max(working_overhead, 1)
    bytes_per_line = math.ceil(filesize / newlines)
    total_workload = working_overhead * filesize

    reserved_memory = int(free_virtual_memory * memory_usage_ceiling)

    if (
        total_workload < reserved_memory and total_workload < 10_000_000
    ):  # < 10 Mb:  It's a small task: use current process.
        lines_per_task, cpu_count = newlines + 1, 0
    else:
        multicore = False
        if cpu_count >= 2:  # there are multiple vPUs
            for n_cpus in range(
                cpu_count, 1, -1
            ):  # count down from max to min number of cpus until the task fits into RAM.
                free_memory = reserved_memory - (n_cpus * python_mem_w_imports)
                free_memory_per_vcpu = int(free_memory / cpu_count)  # 8 gb/ 16vCPU = 500Mb/vCPU
                lines_per_task = math.ceil(
                    free_memory_per_vcpu / (bytes_per_line * working_overhead)
                )  # 500Mb/vCPU / (10 * 109 bytes / line ) = 458715 lines per task

                cpu_count = n_cpus
                if free_memory_per_vcpu > 10_000_000:  # 10Mb as minimum task size
                    multicore = True
                    break

        if not multicore:  # it's a large task and there is no memory for another python subprocess.
            # Use current process and divide the total workload to fit into free memory.
            lines_per_task = newlines // max(1, math.ceil(total_workload / reserved_memory))
            cpu_count = 0

    return lines_per_task, cpu_count


def text_reader(
    path,
    columns,
    header_line,
    first_row_has_headers,
    encoding,
    start,
    limit,
    newline,
    guess_datatypes,
    text_qualifier,
    strip_leading_and_tailing_whitespace,
    delimiter,
    text_escape_openings,
    text_escape_closures,
    tqdm=_tqdm,
    **kwargs,
):
    """
    reads any text file

    excess kwargs are ignored.
    """

    if not isinstance(path, pathlib.Path):
        path = pathlib.Path(path)

    read_stage, process_stage, dump_stage, consolidation_stage = 20, 50, 20, 10

    pbar_fname = path.name

    if len(pbar_fname) > 20:
        pbar_fname = pbar_fname[0:10] + "..." + pbar_fname[-7:]

    assert sum([read_stage, process_stage, dump_stage, consolidation_stage]) == 100, "Must add to to a 100"

    file_length = path.stat().st_size  # 9,998,765,432 = 10Gb

    with tqdm(
        total=100,
        desc=f"importing: reading '{pbar_fname}' bytes",
        unit="%",
        bar_format="{desc}: {percentage:3.2f}%|{bar}| [{elapsed}<{remaining}]",
    ) as pbar:
        with path.open("r", encoding=encoding, errors="ignore") as fi:
            # task: find chunk ...
            # Here is the problem in a nutshell:
            # --------------------------------------------------------
            # text = "this is my \n text".encode('utf-16')
            # >>> text
            # b'\xff\xfet\x00h\x00i\x00s\x00 \x00i\x00s\x00 \x00m\x00y\x00 \x00\n\x00 \x00t\x00e\x00x\x00t\x00'
            # >>> newline = "\n".encode('utf-16')
            # >>> newline in text
            # False
            # >>> newline.decode('utf-16') in text.decode('utf-16')
            # True
            # --------------------------------------------------------
            # This means we can't read the encoded stream to check if in contains a particular character.
            # We will need to decode it.
            # furthermore fi.tell() will not tell us which character we a looking at.
            # so the only option left is to read the file and split it in workable chunks.
            if not (isinstance(start, int) and start >= 0):
                raise ValueError("expected start as an integer >= 0")
            if not (isinstance(limit, int) and limit > 0):
                raise ValueError("expected limit as an integer > 0")

            try:
                newlines = 0

                for block in fi:
                    newlines = newlines + 1

                    pbar.update((len(block) / file_length) * read_stage)

                pbar.desc = f"importing: processing '{pbar_fname}'"
                pbar.update(read_stage - pbar.n)

                fi.seek(0)
            except Exception as e:
                raise ValueError(f"file could not be read with encoding={encoding}\n{str(e)}")
            if newlines < 1:
                raise ValueError(f"Using {newline} to split file, revealed {newlines} lines in the file.")

            if newlines <= start + (1 if first_row_has_headers else 0):  # Then start > end: Return EMPTY TABLE.
                t = Table()
                t.add_columns(*columns)
                t.save = True
                return t

        cpu_count = max(psutil.cpu_count(logical=True), 1)  # there's always at least one core!
        free_mem = psutil.virtual_memory().available

        lines_per_task, cpu_count = _text_reader_task_size(
            newlines=newlines, filesize=file_length, cpu_count=cpu_count, free_virtual_memory=free_mem
        )

        task_config = {
            "source": None,  # populated during task creation
            "table_key": None,  # populated during task creation
            "columns": columns,
            "newline": newline,
            "guess_datatypes": guess_datatypes,
            "delimiter": delimiter,
            "text_qualifier": text_qualifier,
            "text_escape_openings": text_escape_openings,
            "text_escape_closures": text_escape_closures,
            "encoding": encoding,
            "strip_leading_and_tailing_whitespace": strip_leading_and_tailing_whitespace,
        }

        checks = [
            True,
            True,
            isinstance(columns, list),
            isinstance(newline, str),
            isinstance(delimiter, str),
            isinstance(text_qualifier, (str, type(None))),
            isinstance(text_escape_openings, str),
            isinstance(text_escape_closures, str),
            isinstance(encoding, str),
            isinstance(strip_leading_and_tailing_whitespace, bool),
        ]
        if not all(checks):  # create an informative error message
            L = []
            for cfg, chk in zip(task_config, checks):
                if not chk:
                    L.append(f"{cfg}:{task_config[cfg]}")
            L = "\n\t".join(L)
            raise ValueError("error in import config:\n{}")

        tasks = []
        with path.open("r", encoding=encoding, errors="ignore") as fi:
            parts = []
            assert header_line != "" and header_line.endswith(newline)

            for ix, line in enumerate(fi, start=(-1 if first_row_has_headers else 0)):
                if ix < start:
                    # ix is -1 if the first row has headers, but header_line already has the first line.
                    # ix is 0 if there are no headers, and if start is 0, the first row is added to parts.
                    continue
                if ix >= start + limit:
                    break

                parts.append(line)
                if ix != 0 and ix % lines_per_task == 0:
                    p = TEMPDIR / (path.stem + f"{ix}" + path.suffix)
                    with p.open("w", encoding=H5_ENCODING) as fo:
                        parts.insert(0, header_line)
                        fo.write("".join(parts))
                    pbar.update((len(parts) / newlines) * process_stage)
                    parts.clear()
                    tasks.append(
                        Task(
                            text_reader_task,
                            **{
                                **task_config,
                                **{"source": str(p), "table_key": mem.new_id("/table"), "encoding": "utf-8"},
                            },
                        )
                    )

            if parts:  # any remaining parts at the end of the loop.
                p = TEMPDIR / (path.stem + f"{ix}" + path.suffix)
                with p.open("w", encoding=H5_ENCODING) as fo:
                    parts.insert(0, header_line)
                    fo.write("".join(parts))
                pbar.update((len(parts) / newlines) * process_stage)
                parts.clear()
                task_config.update({"source": str(p), "table_key": mem.new_id("/table")})
                tasks.append(
                    Task(
                        text_reader_task,
                        **{**task_config, **{"source": str(p), "table_key": mem.new_id("/table"), "encoding": "utf-8"}},
                    )
                )

        pbar.desc = f"importing: saving '{pbar_fname}' to disk"
        pbar.update((read_stage + process_stage) - pbar.n)

        len_tasks = len(tasks)
        dump_size = dump_stage / len_tasks

        class PatchTqdm:  # we need to re-use the tqdm pbar, this will patch the tqdm to update existing pbar instead of creating a new one
            def update(self, n=1):
                pbar.update(n * dump_size)

        if cpu_count > 1:
            # execute the tasks with multiprocessing
            with TaskManager(cpu_count - 1) as tm:
                errors = tm.execute(tasks, pbar=PatchTqdm())  # I expects a list of None's if everything is ok.

                # clean up the tmp source files, before raising any exception.
                for task in tasks:
                    tmp = pathlib.Path(task.kwargs["source"])
                    tmp.unlink()

                if any(errors):
                    raise Exception("\n".join(e for e in errors if e))
        else:  # execute the tasks in currently process.
            for task in tasks:
                assert isinstance(task, Task)
                task.execute()

                pbar.update(dump_size)

        pbar.desc = f"importing: consolidating '{pbar_fname}'"
        pbar.update((read_stage + process_stage + dump_stage) - pbar.n)

        consolidation_size = consolidation_stage / len_tasks

        # consolidate the task results
        t = None
        for task in tasks:
            tmp = Table.load(path=mem.path, key=task.kwargs["table_key"])
            if t is None:
                t = tmp.copy()
            else:
                t += tmp
            tmp.save = False  # allow deletion of subproc tables.

            pbar.update(consolidation_size)

        pbar.update(100 - pbar.n)

        t.save = True
        return t


file_readers = {  # dict of file formats and functions used during Table.import_file
    "fods": excel_reader,
    "json": excel_reader,
    "html": excel_reader,
    "simple": excel_reader,
    "rst": excel_reader,
    "mediawiki": excel_reader,
    "xlsx": excel_reader,
    "xls": excel_reader,
    "xlsm": excel_reader,
    "csv": text_reader,
    "tsv": text_reader,
    "txt": text_reader,
    "ods": ods_reader,
}


class Table(object):
    def __init__(self, key=None, save=False, _create=True, config=None) -> None:
        if key is None:
            key = mem.new_id("/table")
        elif not isinstance(key, str):
            raise TypeError
        self.key = key

        self.group = f"/table/{self.key}"
        self._columns = {}  # references for virtual datasets that behave like lists.
        if _create:
            if config is not None:
                if isinstance(config, dict):
                    logging.info(
                        f"import config for {config['path']}:\n" + "\n".join(f"{k}:{v}" for k, v in config.items())
                    )
                    config = json.dumps(config)
                if not isinstance(config, str):
                    raise TypeError("expected config as utf-8 encoded json")
            mem.create_table(key=key, save=save, config=config)  # attrs. 'columns'
        self._saved = save

    @property
    def save(self):
        return self._saved

    @save.setter
    def save(self, value):
        """
        Makes the table persistent on disk in HDF5 storage.
        """
        if not isinstance(value, bool):
            raise TypeError(f"expected bool, got: {type(value)}")
        if self._saved != value:
            self._saved = value
            mem.set_saved_flag(self.group, value)

    def __del__(self):
        if PYTHON_EXIT:
            return

        for key in list(self._columns):
            try:
                del self[key]
            except KeyError:
                log.info("del self[key] suppressed.")

        try:
            mem.delete_table(self.group)
        except KeyError:
            log.info("Table.__del__ suppressed.")

    def __str__(self):
        return f"{self.__class__.__name__}({len(self._columns):,} columns, {len(self):,} rows)"

    def __repr__(self):
        return self.__str__()

    @property
    def columns(self):
        """
        returns list of column names.
        """
        return list(self._columns.keys())

    @property
    def rows(self):
        """
        enables iteration

        for row in Table.rows:
            print(row)
        """

        n_max = len(self)
        generators = []
        for name, mc in self._columns.items():
            if len(mc) < n_max:
                warnings.warn(f"Column {name} has length {len(mc)} / {n_max}. None will appear as fill value.")
            generators.append(itertools.chain(iter(mc), itertools.repeat(None, times=n_max - len(mc))))

        for _ in range(len(self)):
            yield [next(i) for i in generators]

    def __iter__(self):
        """
        Disabled. Users should use Table.rows or Table.columns

        Why? See [1,2,3] below.

        >>> import this
        The Zen of Python, by Tim Peters

        Beautiful is better than ugly.
        Explicit is better than implicit.                          <---- [1]
        Simple is better than complex.
        Complex is better than complicated.
        Flat is better than nested.
        Sparse is better than dense.
        Readability counts.                                        <---- [2]
        Special cases aren't special enough to break the rules.
        Although practicality beats purity.
        Errors should never pass silently.
        Unless explicitly silenced.
        In the face of ambiguity, refuse the temptation to guess.  <---- [3]
        There should be one-- and preferably only one --obvious way to do it.
        Although that way may not be obvious at first unless you're Dutch.
        Now is better than never.
        Although never is often better than *right* now.
        If the implementation is hard to explain, it's a bad idea.
        If the implementation is easy to explain, it may be a good idea.
        Namespaces are one honking great idea -- let's do more of those!
        """
        raise AttributeError("use Table.rows or Table.columns")

    def __len__(self):
        """
        returns length of table.
        """
        if self._columns:
            return max(len(c) for c in self._columns.values())
        return 0  # if there are no columns.

    def __setitem__(self, keys, values):
        """
        Args:
            keys (str, tuple of str's): keys
            values (Column or Iterable): values

        Examples:
            t = Table()
            t['a'] = [1,2,3]  - column 'a' contains values [1,2,3]
            t[('b','c')] = [ [4,5,6], [7,8,9] ]
            # column 'b' contains values [4,5,6]
            # column 'c' contains values [7,8,9]

        """
        if isinstance(keys, str):
            if isinstance(values, (tuple, list, np.ndarray)):
                if len(values) == 0:
                    values = None
                self._columns[keys] = column = Column(values)  # overwrite if exists.
                mem.create_column_reference(self.key, column_name=keys, column_key=column.key)
            elif isinstance(values, Column):
                col = self._columns.get(keys, None)
                if col is None:  # it's a column from another table.
                    self._columns[keys] = col = values.copy()
                elif values.key == col.key:  # it's update from += or similar
                    self._columns[keys] = values
                else:  # we're likely creating a new table using `from_dict` without pulling in data to memory
                    self._columns[keys] = col = values.copy()
                mem.create_column_reference(self.key, column_name=keys, column_key=col.key)

            elif values is None:  # it's an empty dataset.
                self._columns[keys] = col = Column(values)
                mem.create_column_reference(self.key, column_name=keys, column_key=col.key)
            else:
                raise NotImplementedError(f"No method for values of type {type(values)}")
        elif isinstance(keys, tuple) and len(keys) == len(values):
            for key, value in zip(keys, values):
                self.__setitem__(key, value)
        else:
            raise NotImplementedError(f"No method for keys of type {type(keys)}")

    def __getitem__(self, *keys):
        """
        Enables selection of columns and rows
        Examples:

            table['a']   # selects column 'a'
            table[3]  # selects row 3 as a tuple.
            table[:10]   # selects first 10 rows from all columns
            table['a','b', slice(3,20,2)]  # selects a slice from columns 'a' and 'b'
            table['b', 'a', 'a', 'c', 2:20:3]  # selects column 'b' and 'c' and 'a' twice for a slice.

        returns values in same order as selection.
        """
        if not isinstance(keys, tuple):
            keys = (keys,)
        if len(keys) == 1 and all(isinstance(i, tuple) for i in keys):
            keys = keys[0]

        if len(keys) == 1:
            if isinstance(keys[0], int):
                keys = (slice(keys[0]),)

        slices = [i for i in keys if isinstance(i, slice)]
        if len(slices) > 1:
            raise KeyError(f"multiple slices is not accepted: {slices}")

        cols = [i for i in keys if not isinstance(i, slice)]
        if cols:
            key_errors = [cname for cname in filter(lambda cname: cname not in self.columns, cols)]
            if any(key_errors):
                raise KeyError(f"keys not found: {', '.join(key_errors)}")
            if len(set(cols)) != len(cols):
                raise KeyError(f"duplicated keys in {cols}")
        else:  # e.g. tbl[:10]
            cols = self.columns

        if len(cols) == 1:  # e.g. tbl['a'] or tbl['a'][:10]
            col = self._columns[cols[0]]
            if slices:
                return col[slices[0]]
            else:
                return col
        elif slices:
            slc = slices[0]
            t = Table()
            for name in cols:
                t[name] = self._columns[name][slc]
            return t
        else:
            t = Table()
            for name in cols:
                t[name] = self._columns[name]
            return t

    def __delitem__(self, key):
        """
        del table['a']  removes column 'a'
        del table[-3:] removes last 3 rows from all columns.
        """
        if isinstance(key, str) and key in self._columns:
            col = self._columns[key]
            mem.delete_column_reference(self.group, key, col.key)
            del self._columns[key]  # dereference the Column
        elif isinstance(key, slice):
            for col in self._columns.values():
                del col[key]
        else:
            raise NotImplementedError()

    def copy(self):
        """
        Returns a copy of the table.
        """
        cls = type(self)
        t = cls()
        for name, col in self._columns.items():
            t[name] = col.copy()
        return t

    def clear(self):
        """
        removes all rows and columns from a table.
        """
        for name in self.columns:
            self.__delitem__(name)

    def __eq__(self, __o: object) -> bool:
        """
        Determines if two tables have identical content.
        """
        if not isinstance(__o, Table):
            return False
        if id(self) == id(__o):
            return True
        if len(self) != len(__o):
            return False
        if len(self) == len(__o) == 0:
            return True
        if self.columns != __o.columns:
            return False
        for name, col in self._columns.items():
            if col != __o._columns[name]:
                return False
        return True

    def __add__(self, other):
        """
        enables concatenation for tables with the same column names.
        """
        c = self.copy()
        c += other
        return c

    def __iadd__(self, other):
        """
        enables extension with other tables with the same column names.
        """
        if not isinstance(other, Table):
            raise TypeError(f"no method for {type(other)}")
        if set(self.columns) != set(other.columns) or len(self.columns) != len(other.columns):
            raise ValueError("Columns names are not the same. Use table.stack instead.")
        for name, col in self._columns.items():
            col += other[name]
            mem.create_column_reference(self.key, column_name=name, column_key=col.key)
        return self

    def __mul__(self, other):
        """
        enables repetition of a table
        Example: Table_x_10 = table * 10
        """
        if not isinstance(other, int):
            raise TypeError(f"can't multiply Table with {type(other)}")
        t = self.copy()
        for col in t._columns.values():
            col *= other
        return t

    def __imul__(self, other):
        """
        extends a table N times onto using itself as source.
        """
        if not isinstance(other, int):
            raise TypeError(f"can't multiply Table with {type(other)}")

        for col in self._columns.values():
            col *= other
        return self

    @classmethod
    def reload_saved_tables(cls, path=None):
        """
        Loads saved tables from a hdf5 storage.

        The default storage locations is:
        >>> from tablite.config import HDF5_Config
        >>> print(Config.H5_STORAGE)

        To import without changing the default location use:
        tables = reload_saved_tables("c:/another/location.hdf5)
        """
        tables = []
        if path is None:
            path = mem.path
        unsaved = 0
        with h5py.File(path, "r+") as h5:
            if "/table" not in h5.keys():
                return []

            for table_key in h5["/table"].keys():
                dset = h5[f"/table/{table_key}"]
                if dset.attrs["saved"] is False:
                    unsaved += 1
                else:
                    t = Table.load(path, key=table_key)
                    tables.append(t)
        if unsaved:
            warnings.warn(f"Dropping {unsaved} tables from cache where save==False.")
        return tables

    @classmethod
    def load(cls, path, key):
        """
        Special classmethod to load saved tables stored in hdf5 storage.
        Used by reload_saved_tables
        """
        assert issubclass(cls, Table), f"'{cls.__name__}' must be a subclass of '{Table.__module__}.{Table.__name__}'"

        with h5py.File(path, "r+") as h5:
            group = f"/table/{key}"
            dset = h5[group]
            saved = dset.attrs["saved"]
            t = cls(key=key, save=saved, _create=False)
            columns = json.loads(dset.attrs["columns"])
            for col_name, column_key in columns.items():
                c = Column.load(key=column_key)
                col_dset = h5[f"/column/{column_key}"]
                c._len = col_dset.attrs["length"]
                t[col_name] = c
            return t

    @classmethod
    def reset_storage(cls, include_imports=True):
        """Resets all stored tables.

        include_imports: bool
            True: imports will be removed (default)
            False: imports will be kept.
        """
        mem.reset_storage(include_imports)

    def add_rows(self, *args, **kwargs):
        """its more efficient to add many rows at once.

        supported cases:

        t = Table()
        t.add_columns('row','A','B','C')

        (1) t.add_rows(1, 1, 2, 3)  # individual values as args
        (2) t.add_rows([2, 1, 2, 3])  # list of values as args
        (3) t.add_rows((3, 1, 2, 3))  # tuple of values as args
        (4) t.add_rows(*(4, 1, 2, 3))  # unpacked tuple becomes arg like (1)
        (5) t.add_rows(row=5, A=1, B=2, C=3)   # kwargs
        (6) t.add_rows(**{'row': 6, 'A': 1, 'B': 2, 'C': 3})  # dict / json interpreted a kwargs
        (7) t.add_rows((7, 1, 2, 3), (8, 4, 5, 6))  # two (or more) tuples as args
        (8) t.add_rows([9, 1, 2, 3], [10, 4, 5, 6])  # two or more lists as rgs
        (9) t.add_rows({'row': 11, 'A': 1, 'B': 2, 'C': 3},
                       {'row': 12, 'A': 4, 'B': 5, 'C': 6})  # two (or more) dicts as args - roughly comma sep'd json.
        (10) t.add_rows( *[ {'row': 13, 'A': 1, 'B': 2, 'C': 3},
                            {'row': 14, 'A': 1, 'B': 2, 'C': 3} ])  # list of dicts as args
        (11) t.add_rows(row=[15,16], A=[1,1], B=[2,2], C=[3,3])  # kwargs with lists as values

        if both args and kwargs, then args are added first, followed by kwargs.
        """
        if args:
            if not all(isinstance(i, (list, tuple, dict)) for i in args):  # 1,4
                args = [args]

            if all(isinstance(i, (list, tuple, dict)) for i in args):  # 2,3,7,8
                # 1. turn the data into columns:
                names = self.columns
                d = {n: [] for n in self.columns}
                for arg in args:
                    if len(arg) != len(names):
                        raise ValueError(f"len({arg})== {len(arg)}, but there are {len(self.columns)} columns")

                    if isinstance(arg, dict):
                        for k, v in arg.items():  # 7,8
                            d[k].append(v)

                    elif isinstance(arg, (list, tuple)):  # 2,3
                        for n, v in zip(names, arg):
                            d[n].append(v)

                    else:
                        raise TypeError(f"{arg}?")
                # 2. extend the columns
                for n, values in d.items():
                    col = self.__getitem__(n)
                    col.extend(values)

        if kwargs:
            if isinstance(kwargs, dict):
                if all(isinstance(v, (list, tuple)) for v in kwargs.values()):
                    for k, v in kwargs.items():
                        col = self._columns[k]
                        col.extend(v)
                else:
                    for k, v in kwargs.items():
                        col = self._columns[k]
                        col.extend([v])
            else:
                raise ValueError(f"format not recognised: {kwargs}")

        return

    def add_columns(self, *names):
        """
        same as:
        for name in names:
            table[name] = None
        """
        for name in names:
            self.__setitem__(name, None)

    def add_column(self, name, data=None):
        """
        verbose alias for table[name] = data, that checks if name already exists
        """
        if not isinstance(name, str):
            raise TypeError()
        if name in self.columns:
            raise ValueError(f"{name} already in {self.columns}")

        self.__setitem__(name, data)

    def stack(self, other):
        """
        returns the joint stack of tables
        Example:

        | Table A|  +  | Table B| = |  Table AB |
        | A| B| C|     | A| B| D|   | A| B| C| -|
                                    | A| B| -| D|
        """
        if not isinstance(other, Table):
            raise TypeError(f"stack only works for Table, not {type(other)}")

        t = self.copy()
        for name, col2 in other._columns.items():
            if name in t.columns:
                t[name].extend(col2)
            elif len(self) > 0:
                t[name] = [None] * len(self)
            else:
                t[name] = col2

        for name, col in t._columns.items():
            if name not in other.columns:
                if len(other) > 0:
                    if len(self) > 0:
                        col.extend([None] * len(other))
                    else:
                        t[name] = [None] * len(other)
        return t

    def types(self):
        """
        returns nested dict of data types in the form:

            {column name: {python type class: number of instances }, }

        example:
        >>> t.types()
        {
            'A': {<class 'str'>: 7},
            'B': {<class 'int'>: 7}
        }
        """

        d = {}
        for name, col in self._columns.items():
            assert isinstance(col, Column)
            d[name] = col.types()
        return d

    def to_ascii(self, blanks=None, row_counts=None, split_after=None):
        """
        enables viewing in terminals
        returns the table as ascii string

        blanks: any stringable item.
        row_counts: declares the column with row counts, so it is presented as the first column.
        split_after: integer: inserts "..." to highlight split of rows
        """
        widths = {}
        column_types = {}
        names = list(self.columns)
        if not names:
            return "Empty table"
        column_lengths = set()
        for name, col in self._columns.items():
            types = col.types()
            if name == row_counts:
                column_types[name] = "row"
            elif len(types) == 1:
                dt, _ = types.popitem()
                column_types[name] = dt.__name__
            else:
                column_types[name] = "mixed"
            dots = len("...") if split_after is not None else 0
            widths[name] = max(
                len(column_types[name]),
                len(name),
                dots,
                len(str(None)) if len(col) != len(self) else 0,
                *[len(str(v)) if not isinstance(v, str) else len(str(v)) for v in col],
            )
            column_lengths.add(len(col))

        def adjust(v, length):
            if v is None:
                return str(blanks).ljust(length)
            elif isinstance(v, str):
                return v.ljust(length)
            else:
                return str(v).rjust(length)

        s = []
        s.append("+" + "+".join(["=" * widths[n] for n in names]) + "+")
        s.append("|" + "|".join([n.center(widths[n], " ") for n in names]) + "|")
        s.append("|" + "|".join([column_types[n].center(widths[n], " ") for n in names]) + "|")
        s.append("+" + "+".join(["-" * widths[n] for n in names]) + "+")
        for ix, row in enumerate(self.rows):
            s.append("|" + "|".join([adjust(v, widths[n]) for v, n in zip(row, names)]) + "|")
            if ix == split_after:
                s.append("|" + "|".join([adjust("...", widths[n]) for _, n in zip(row, names)]) + "|")

        s.append("+" + "+".join(["=" * widths[h] for h in names]) + "+")

        if len(column_lengths) != 1:
            s.append("Warning: Columns have different lengths. None is used as fill value.")

        return "\n".join(s)

    def show(self, *args, blanks=None):
        """
        param: args:
          - slice
        blanks: fill value for `None`
        """
        if not self.columns:
            print("Empty Table")
            return

        row_count_tags = ["#", "~", "*"]
        cols = set(self.columns)
        for n, tag in itertools.product(range(1, 6), row_count_tags):
            if n * tag not in cols:
                tag = n * tag
                break

        t = Table()
        split_after = None
        if args:
            for arg in args:
                if isinstance(arg, slice):
                    ro = range(*arg.indices(len(self)))
                    if len(ro) != 0:
                        t[tag] = [f"{i:,}" for i in ro]  # add rowcounts as first column.
                        for name, col in self._columns.items():
                            t[name] = col[arg]  # copy to match slices
                    else:
                        t.add_columns(*[tag] + self.columns)

        elif len(self) < 20:
            t[tag] = [f"{i:,}".rjust(2) for i in range(len(self))]  # add rowcounts to copy
            for name, col in self._columns.items():
                t[name] = col

        else:  # take first and last 7 rows.
            n = len(self)
            j = int(math.ceil(math.log10(n)) / 3) + len(str(n))
            split_after = 6
            t[tag] = [f"{i:,}".rjust(j) for i in range(7)] + [f"{i:,}".rjust(j) for i in range(n - 7, n)]
            for name, col in self._columns.items():
                t[name] = [i for i in col[:7]] + [i for i in col[-7:]]

        print(t.to_ascii(blanks=blanks, row_counts=tag, split_after=split_after))

    def _repr_html_(self):
        """Ipython display compatible format
        https://ipython.readthedocs.io/en/stable/api/generated/IPython.display.html#IPython.display.display
        """
        start, end = "<div><table border=1>", "</table></div>"

        if not self.columns:
            return f"{start}<tr>Empty Table</tr>{end}"

        row_count_tags = ["#", "~", "*"]
        cols = set(self.columns)
        for n, tag in itertools.product(range(1, 6), row_count_tags):
            if n * tag not in cols:
                tag = n * tag
                break

        html = ["<tr>" + f"<th>{tag}</th>" + "".join(f"<th>{cn}</th>" for cn in self.columns) + "</tr>"]

        column_types = {}
        column_lengths = set()
        for name, col in self._columns.items():
            types = col.types()
            if len(types) == 1:
                dt, _ = types.popitem()
                column_types[name] = dt.__name__
            else:
                column_types[name] = "mixed"
            column_lengths.add(len(col))

        html.append(
            "<tr>" + "<th>row</th>" + "".join(f"<th>{column_types[name]}</th>" for name in self.columns) + "</tr>"
        )

        if len(self) < 20:
            for ix, row in enumerate(self.rows):
                html.append("<tr>" + f"<td>{ix}</td>" + "".join(f"<td>{v}</td>" for v in row) + "</tr>")
        else:
            t = Table()
            for name, col in self._columns.items():
                t[name] = [i for i in col[:7]] + [i for i in col[-7:]]

            c = len(self) - 7
            for ix, row in enumerate(t.rows):
                if ix < 7:
                    html.append("<tr>" + f"<td>{ix}</td>" + "".join(f"<td>{v}</td>" for v in row) + "</tr>")
                if ix == 7:
                    html.append("<tr>" + "<td>...</td>" + "".join("<td>...</td>" for _ in self._columns) + "</tr>")
                if ix >= 7:
                    html.append("<tr>" + f"<td>{c}</td>" + "".join(f"<td>{v}</td>" for v in row) + "</tr>")
                    c += 1

        warning = (
            "Warning: Columns have different lengths. None is used as fill value." if len(column_lengths) != 1 else ""
        )

        return start + "".join(html) + end + warning

    def index(self, *args):
        """
        param: *args: column names
        returns multikey index on the columns as d[(key tuple, )] = {index1, index2, ...}

        Examples:
        >>> table6 = Table()
        >>> table6['A'] = ['Alice', 'Bob', 'Bob', 'Ben', 'Charlie', 'Ben','Albert']
        >>> table6['B'] = ['Alison', 'Marley', 'Dylan', 'Affleck', 'Hepburn', 'Barnes', 'Einstein']

        >>> table6.index('A')  # single key.
        {('Alice',): {0},
         ('Bob',): {1, 2},
         ('Ben',): {3, 5},
         ('Charlie',): {4},
         ('Albert',): {6}})

        >>> table6.index('A', 'B')  # multiple keys.
        {('Alice', 'Alison'): {0},
         ('Bob', 'Marley'): {1},
         ('Bob', 'Dylan'): {2},
         ('Ben', 'Affleck'): {3},
         ('Charlie', 'Hepburn'): {4},
         ('Ben', 'Barnes'): {5},
         ('Albert', 'Einstein'): {6}})

        """
        idx = defaultdict(set)
        tbl = self.__getitem__(*args)
        g = tbl.rows if isinstance(tbl, Table) else iter(tbl)
        for ix, key in enumerate(g):
            if isinstance(key, list):
                key = tuple(key)
            else:
                key = (key,)
            idx[key].add(ix)
        return idx

    def copy_to_clipboard(self):
        """copy data from a Table into clipboard."""
        try:
            s = ["\t".join([f"{name}" for name in self.columns])]
            for row in self.rows:
                s.append("\t".join((str(i) for i in row)))
            s = "\n".join(s)
            pyperclip.copy(s)
        except MemoryError:
            raise MemoryError("Cannot copy to clipboard. Select slice instead.")

    @staticmethod
    def copy_from_clipboard():
        """copy data from clipboard into Table."""
        t = Table()
        txt = pyperclip.paste().split("\n")
        t.add_columns(*txt[0].split("\t"))

        for row in txt[1:]:
            data = row.split("\t")
            t.add_rows(data)
        return t

    @classmethod
    def from_dict(cls, d):
        """
        creates new Table instance from dict

        Example:
        >>> from tablite import Table
        >>> t = Table.from_dict({'a':[1,2], 'b':[3,4]})
        >>> t
        Table(2 columns, 2 rows)
        >>> t.show()
        +===+===+===+
        | # | a | b |
        |row|int|int|
        +---+---+---+
        | 0 |  1|  3|
        | 1 |  2|  4|
        +===+===+===+
        >>>

        """
        t = cls()
        for k, v in d.items():
            if not isinstance(k, str):
                raise TypeError("expected keys as str")
            if not isinstance(v, (list, tuple, Column)):
                raise TypeError("expected values as list or tuple")
            t[k] = list(v)
        return t

    def to_dict(self, columns=None, slice_=None):
        """
        columns: list of column names. Default is None == all columns.
        slice_: slice. Default is None == all rows.

        Example:
        >>> t.show()
        +===+===+===+
        | # | a | b |
        |row|int|int|
        +---+---+---+
        | 0 |  1|  3|
        | 1 |  2|  4|
        +===+===+===+
        >>> t.to_dict()
        {'a':[1,2], 'b':[3,4]}

        """
        if slice_ is None:
            slice_ = slice(0, len(self))
        assert isinstance(slice_, slice)

        if columns is None:
            columns = self.columns
        if not isinstance(columns, list):
            raise TypeError("expected columns as list of strings")

        column_selection, own_cols = [], set(self.columns)
        for name in columns:
            if name in own_cols:
                column_selection.append(name)
            else:
                raise ValueError(f"column({name}) not found")

        cols = {}
        for name in column_selection:
            col = self._columns[name]
            row_slice = col[slice_]
            cols[name] = (
                row_slice.tolist() if not isinstance(row_slice, list) else row_slice
            )  # pure python objects. No numpy.
        return cols

    def as_json_serializable(self, row_count="row id", start_on=1, columns=None, slice_=None):
        """
        returns json friendly format.

        For data conversion rules see DataTypes.to_json
        """
        if slice_ is None:
            slice_ = slice(0, len(self))
        assert isinstance(slice_, slice)

        new = {"columns": {}, "total_rows": len(self)}
        if row_count is not None:
            new["columns"][row_count] = [i + start_on for i in range(*slice_.indices(len(self)))]

        d = self.to_dict(columns, slice_=slice_)
        for k, data in d.items():
            new_k = unique_name(k, new["columns"])  # used to avoid overwriting the `row id` key.
            new["columns"][new_k] = [DataTypes.to_json(v) for v in data]  # deal with non-json datatypes.
        return new

    def to_json(self, *args, **kwargs):
        return json.dumps(self.as_json_serializable(*args, **kwargs))

    @classmethod
    def from_json(cls, jsn):
        """
        Imports tables exported using .to_json
        """
        d = json.loads(jsn)
        t = cls()
        for name, data in d["columns"].items():
            if not isinstance(name, str):
                raise TypeError(f"expect {name} as a string")
            if not isinstance(data, list):
                raise TypeError(f"expected {data} as list")
            t[name] = data
        return t

    def to_hdf5(self, path, tqdm=_tqdm):
        """
        creates a copy of the table as hdf5
        """
        if isinstance(path, str):
            path = pathlib.Path(path)

        total = ":,".format(len(self.columns) * len(self))  # noqa
        print(f"writing {total} records to {path}")

        with h5py.File(path, "a") as f:
            with tqdm(total=len(self.columns), unit="columns") as pbar:
                n = 0
                for name, mc in self.columns.values():
                    f.create_dataset(name, data=mc[:])  # stored in hdf5 as '/name'
                    n += 1
                    pbar.update(n)
        print(f"writing {path} to HDF5 done")

    def to_pandas(self):
        """
        returns pandas.DataFrame
        """
        try:
            return pd.DataFrame(self.to_dict())  # noqa
        except ImportError:
            import pandas as pd  # noqa
        return pd.DataFrame(self.to_dict())  # noqa

    @classmethod
    def from_pandas(cls, df):
        """
        Creates Table using pd.to_dict('list')

        similar to:
        >>> import pandas as pd
        >>> df = pd.DataFrame({'a':[1,2,3], 'b':[4,5,6]})
        >>> df
            a  b
            0  1  4
            1  2  5
            2  3  6
        >>> df.to_dict('list')
        {'a': [1, 2, 3], 'b': [4, 5, 6]}

        >>> t = Table.from_dict(df.to_dict('list))
        >>> t.show()
            +===+===+===+
            | # | a | b |
            |row|int|int|
            +---+---+---+
            | 0 |  1|  4|
            | 1 |  2|  5|
            | 2 |  3|  6|
            +===+===+===+
        """
        return cls.from_dict(df.to_dict("list"))  # noqa

    @classmethod
    def from_hdf5(cls, path):
        """
        imports an exported hdf5 table.
        """
        if isinstance(path, str):
            path = pathlib.Path(path)

        t = cls()
        with h5py.File(path, "r") as h5:
            for col_name in h5.keys():
                dset = h5[col_name]
                t[col_name] = dset[:]
        return t

    def to_sql(self):
        """
        generates ANSI-92 compliant SQL.
        """
        prefix = "Table"
        create_table = """CREATE TABLE {}{} ({})"""
        columns = []
        for name, col in self._columns.items():
            dtype = col.types()
            if len(dtype) == 1:
                dtype, _ = dtype.popitem()
                if dtype is int:
                    dtype = "INTEGER"
                elif dtype is float:
                    dtype = "REAL"
                else:
                    dtype = "TEXT"
            else:
                dtype = "TEXT"
            definition = f"{name} {dtype}"
            columns.append(definition)

        create_table = create_table.format(prefix, self.key, ", ".join(columns))

        # return create_table
        row_inserts = []
        for row in self.rows:
            row_inserts.append(str(tuple([i if i is not None else "NULL" for i in row])))
        row_inserts = f"INSERT INTO {prefix}{self.key} VALUES " + ",".join(row_inserts)
        return "begin; {}; {}; commit;".format(create_table, row_inserts)

    def export(self, path):
        """
        exports table to path in format given by path suffix

        path: str or pathlib.Path

        for list of supported formats, see `exporters`
        """
        if isinstance(path, str):
            path = pathlib.Path(path)
        if not isinstance(path, pathlib.Path):
            raise TypeError(f"expected pathlib.Path, not {type(path)}")

        ext = path.suffix[1:]  # .xlsx --> xlsx

        if ext not in exporters:
            raise TypeError(f"{ext} not in list of supported formats\n{list(file_readers.keys())}")

        handler = exporters.get(ext)
        handler(table=self, path=path)

        log.info(f"exported {self.key} to {path}")
        print(f"exported {self.key} to {path}")

    @classmethod
    def head(cls, path, linecount=5, delimiter=None):
        """
        Gets the head of any supported file format.
        """
        return get_headers(path, linecount=linecount, delimiter=delimiter)

    @classmethod
    def import_file(
        cls,
        path,
        columns=None,
        first_row_has_headers=True,
        encoding=None,
        start=0,
        limit=sys.maxsize,
        sheet=None,
        guess_datatypes=True,
        newline="\n",
        text_qualifier=None,
        delimiter=None,
        strip_leading_and_tailing_whitespace=True,
        text_escape_openings="",
        text_escape_closures="",
        tqdm=_tqdm,
    ):
        """
        reads path and imports 1 or more tables as hdf5

        REQUIRED
        --------
        path: pathlib.Path or str
            selection of filereader uses path.suffix.
            See `filereaders`.

        OPTIONAL
        --------
        columns:
            None: (default) All columns will be imported.
            List: only column names from list will be imported (if present in file)
                  e.g. ['A', 'B', 'C', 'D']

                  datatype is detected using Datatypes.guess(...)
                  You can try it out with:
                  >> from tablite.datatypes import DataTypes
                  >> DataTypes.guess(['001','100'])
                  [1,100]

                  if the format cannot be achieved the read type is kept.
            Excess column names are ignored.

            HINT: To the head of file use: Table.head(path)

        first_row_has_headers: boolean
            True: (default) first row is used as column names.
            False: integers are used as column names.

        encoding: str. Defaults to None (autodetect)

        start: the first line to be read (default: 0)

        limit: the number of lines to be read from start (default sys.maxint ~ 2**63)

        OPTIONAL FOR EXCEL AND ODS READERS
        ----------------------------------

        sheet: sheet name to import  (applicable to excel- and ods-reader only)
            e.g. 'sheet_1'
            sheets not found excess names are ignored.

        OPTIONAL FOR TEXT READERS
        -------------------------
        guess_datatype: bool
            True: (default) datatypes are guessed using DataTypes.guess(...)
            False: all data is imported as strings.

        newline: newline character (applicable to text_reader only)
            str: '\n' (default) or '\r\n'

        text_qualifier: character (applicable to text_reader only)
            None: No text qualifier is used.
            str: " or '

        delimiter: character (applicable to text_reader only)
            None: file suffix is used to determine field delimiter:
                .txt: "|"
                .csv: ",",
                .ssv: ";"
                .tsv: "\t" (tab)

        strip_leading_and_tailing_whitespace: bool:
            True: default

        text_escape_openings: (applicable to text_reader only)
            None: default
            str: list of characters such as ([{

        text_escape_closures: (applicable to text_reader only)
            None: default
            str: list of characters such as }])

        """
        if isinstance(path, str):
            path = pathlib.Path(path)
        if not isinstance(path, pathlib.Path):
            raise TypeError(f"expected pathlib.Path, got {type(path)}")
        if not path.exists():
            raise FileNotFoundError(f"file not found: {path}")

        if not isinstance(start, int) or not 0 <= start <= sys.maxsize:
            raise ValueError(f"start {start} not in range(0,{sys.maxsize})")

        if not isinstance(limit, int) or not 0 < limit <= sys.maxsize:
            raise ValueError(f"limit {limit} not in range(0,{sys.maxsize})")

        import_as = path.suffix
        if import_as.startswith("."):
            import_as = import_as[1:]

        reader = file_readers.get(import_as, None)
        if reader is None:
            L = "\n\t".join(list(file_readers.keys()))
            raise ValueError(
                f"{import_as} is not in list of supported reader. Here is the list of supported formats:{L}"
            )

        if not isinstance(first_row_has_headers, bool):
            raise TypeError("first_row_has_headers is not bool")

        additional_configs = {}
        if reader == text_reader:
            # here we inject tqdm, if tqdm is not provided, use generic iterator
            additional_configs["tqdm"] = tqdm if tqdm is not None else iter

            if path.stat().st_size == 0:
                return Table()  # NO DATA: EMPTY TABLE.

            if encoding is None:
                encoding = get_encoding(path)

            if delimiter is None:
                try:
                    delimiter = get_delimiter(path, encoding)
                except ValueError:
                    return Table()  # NO DELIMITER: EMPTY TABLE.

            line_reader = TextEscape(
                openings=text_escape_openings,
                closures=text_escape_closures,
                text_qualifier=text_qualifier,
                delimiter=delimiter,
                strip_leading_and_tailing_whitespace=strip_leading_and_tailing_whitespace,
            )

            if not isinstance(newline, str):
                raise TypeError("newline must be str")

            with path.open("r", encoding=encoding) as fi:
                for line in fi:
                    if line == "":  # skip any empty line.
                        continue
                    else:
                        header_line = line
                        line = line.rstrip(newline)
                        break

                fields = line_reader(line)
                if not fields:
                    warnings.warn("file was empty: {path}")
                    return Table()  # returning an empty table as there was no data.

                if len(set(fields)) != len(fields):  # then there's duplicate names.
                    new_fields = []
                    for name in fields:
                        new_fields.append(unique_name(name, new_fields))
                    header_line = delimiter.join(new_fields) + newline
                    fields = new_fields

            if first_row_has_headers:
                if columns is None or columns == []:
                    columns = fields[:]
                elif isinstance(columns, list):
                    for name in columns:
                        if name not in fields:
                            raise ValueError(f"column not found: {name}")
                else:
                    # fmt: off
                    raise TypeError(f"The available columns are {fields}.\na list of strings was expected but {type(columns)} was received.")  # noqa
                    # fmt: on
            else:
                if columns is None:
                    columns = [str(i) for i in range(len(fields))]
                elif isinstance(columns, list):
                    valids = [str(i) for i in range(len(fields))]
                    for index in columns:
                        if str(index) not in valids:
                            raise ValueError(f"index {index} not in range({len(fields)})")
                else:
                    # fmt: off
                    raise TypeError(f"The available columns are {fields}.\na list of strings was expected but {type(columns)} was received.")  # noqa
                    # fmt: on

                header_line = delimiter.join(columns) + newline

            if not isinstance(strip_leading_and_tailing_whitespace, bool):
                raise TypeError("expected strip_leading_and_tailing_whitespace as boolean")

            config = {
                "path": str(path),
                "import_as": import_as,
                "columns": columns,
                "header_line": header_line,
                "first_row_has_headers": first_row_has_headers,
                "guess_datatypes": guess_datatypes,
                "encoding": encoding,
                "start": start,
                "limit": limit,
                "newline": newline,
                "text_qualifier": text_qualifier,
                "strip_leading_and_tailing_whitespace": strip_leading_and_tailing_whitespace,
                "delimiter": delimiter,
                "text_escape_openings": text_escape_openings,
                "text_escape_closures": text_escape_closures,
                "filesize": path.stat().st_size,  # if file length changes - re-import.
            }

        if reader == excel_reader:
            # config = path, first_row_has_headers, sheet, columns, start, limit
            config = {
                "path": str(path),
                "first_row_has_headers": first_row_has_headers,
                "sheet": sheet,
                "columns": columns,
                "start": start,
                "limit": limit,
                "filesize": path.stat().st_size,  # if file length changes - re-import.
            }

        if reader == ods_reader:
            # path, first_row_has_headers=True, sheet=None, columns=None, start=0, limit=sys.maxsize,
            config = {
                "path": str(path),
                "first_row_has_headers": first_row_has_headers,
                "sheet": sheet,
                "columns": columns,
                "start": start,
                "limit": limit,
                "filesize": path.stat().st_size,  # if file length changes - re-import.
            }

        # At this point the import seems valid.
        # Now we check if the file already has been imported.

        # publish the settings
        logging.info("import config:\n" + "\n".join(f"{k}:{v}" for k, v in config.items()))
        jsn_str = json.dumps(config)
        for table_key, jsnb in mem.get_imported_tables().items():
            if jsn_str == jsnb:
                return Table.load(mem.path, table_key)  # table already imported.
        # not returned yet? Then it's an import job:
        t = reader(**config, **additional_configs)
        mem.set_config(t.group, jsn_str)
        if t.save is False:
            raise AttributeError("filereader should set table.save = True to avoid repeated imports")
        return t

    def _filter(self, expression):
        """
        filters based on an expression, such as:

            "all((A==B, C!=4, 200<D))"

        which is interpreted using python's compiler to:

            def _f(A,B,C,D):
                return all((A==B, C!=4, 200<D))
        """
        if not isinstance(expression, str):
            raise TypeError
        try:
            _f = expression_interpreter(expression, self.columns)
        except Exception as e:
            raise ValueError(f"Expression could not be compiled: {expression}:\n{e}")

        req_columns = [i for i in self.columns if i in expression]
        bitmap = [bool(_f(*r)) for r in self.__getitem__(*req_columns).rows]
        inverse_bitmap = [not i for i in bitmap]

        if len(self) * len(self.columns) < SINGLE_PROCESSING_LIMIT:
            true, false = Table(), Table()
            for col_name in self.columns:
                data = self[col_name][:]
                true[col_name] = list(itertools.compress(data, bitmap))
                false[col_name] = list(itertools.compress(data, inverse_bitmap))
            return true, false
        else:
            mask = np.array(bitmap, dtype=bool)
            return self._mp_compress(mask), self._mp_compress(np.invert(mask))  # true, false

    def filter(self, expressions, filter_type="all", tqdm=_tqdm):
        """
        enables filtering across columns for multiple criteria.

        expressions:

            str: Expression that can be compiled and executed row by row.
                exampLe: "all((A==B and C!=4 and 200<D))"

            list of dicts: (example):

                L = [
                    {'column1':'A', 'criteria': "==", 'column2': 'B'},
                    {'column1':'C', 'criteria': "!=", "value2": '4'},
                    {'value1': 200, 'criteria': "<", column2: 'D' }
                ]

            accepted dictionary keys: 'column1', 'column2', 'criteria', 'value1', 'value2'

        filter_type: 'all' or 'any'
        """
        if isinstance(expressions, str):
            return self._filter(expressions)

        if not isinstance(expressions, list) and not isinstance(expressions, tuple):
            raise TypeError

        if len(self) == 0:
            return self.copy(), self.copy()

        for expression in expressions:
            if not isinstance(expression, dict):
                raise TypeError(f"invalid expression: {expression}")
            if not len(expression) == 3:
                raise ValueError(f"expected 3 items, got {expression}")
            x = {"column1", "column2", "criteria", "value1", "value2"}
            if not set(expression.keys()).issubset(x):
                raise ValueError(f"got unknown key: {set(expression.keys()).difference(x)}")
            if expression["criteria"] not in filter_ops:
                raise ValueError(f"criteria missing from {expression}")

            c1 = expression.get("column1", None)
            if c1 is not None and c1 not in self.columns:
                raise ValueError(f"no such column: {c1}")
            v1 = expression.get("value1", None)
            if v1 is not None and c1 is not None:
                raise ValueError("filter can only take 1 left expr element. Got 2.")

            c2 = expression.get("column2", None)
            if c2 is not None and c2 not in self.columns:
                raise ValueError(f"no such column: {c2}")
            v2 = expression.get("value2", None)
            if v2 is not None and c2 is not None:
                raise ValueError("filter can only take 1 right expression element. Got 2.")

        if not isinstance(filter_type, str):
            raise TypeError()
        if filter_type not in {"all", "any"}:
            raise ValueError(f"filter_type: {filter_type} not in ['all', 'any']")

        # the results are to be gathered here:
        arr = np.zeros(shape=(len(expressions), len(self)), dtype=bool)
        shm = shared_memory.SharedMemory(create=True, size=arr.nbytes)
        _ = np.ndarray(arr.shape, dtype=arr.dtype, buffer=shm.buf)

        # the task manager enables evaluation of a column per core,
        # which is assembled in the shared array.
        max_task_size = math.floor(
            SINGLE_PROCESSING_LIMIT / len(self.columns)
        )  # 1 million fields per core (best guess!)

        filter_tasks = []
        for ix, expression in enumerate(expressions):
            for step in range(0, len(self), max_task_size):
                config = {
                    "table_key": self.key,
                    "expression": expression,
                    "shm_name": shm.name,
                    "shm_index": ix,
                    "shm_shape": arr.shape,
                    "slice_": slice(step, min(step + max_task_size, len(self))),
                }
                task = Task(f=filter_evaluation_task, **config)
                filter_tasks.append(task)

        merge_tasks = []
        for step in range(0, len(self), max_task_size):
            config = {
                "table_key": self.key,
                "true_key": mem.new_id("/table"),
                "false_key": mem.new_id("/table"),
                "shm_name": shm.name,
                "shm_shape": arr.shape,
                "slice_": slice(step, min(step + max_task_size, len(self)), 1),
                "filter_type": filter_type,
            }
            task = Task(f=filter_merge_task, **config)
            merge_tasks.append(task)

        n_cpus = min(
            max(len(filter_tasks), len(merge_tasks)), psutil.cpu_count()
        )  # revise for case where memory footprint is limited to include zero subprocesses.

        with tqdm(total=len(filter_tasks) + len(merge_tasks), desc="filter") as pbar:
            if len(self) * (len(filter_tasks) + len(merge_tasks)) >= SINGLE_PROCESSING_LIMIT:
                with TaskManager(n_cpus) as tm:
                    # EVALUATE
                    errs = tm.execute(filter_tasks, pbar=pbar)
                    # tm.execute returns the tasks with results, but we don't
                    # really care as the result is in the result array.
                    if any(errs):
                        raise Exception(errs)
                    # MERGE RESULTS
                    errs = tm.execute(merge_tasks, pbar=pbar)
                    # tm.execute returns the tasks with results, but we don't
                    # really care as the result is in the result array.
                    if any(errs):
                        raise Exception(errs)
            else:
                for t in filter_tasks:
                    r = t.f(*t.args, **t.kwargs)
                    if r is not None:
                        raise r
                    pbar.update(1)

                for t in merge_tasks:
                    r = t.f(*t.args, **t.kwargs)
                    if r is not None:
                        raise r
                    pbar.update(1)

        cls = type(self)

        true = cls()
        true.add_columns(*self.columns)
        false = true.copy()

        for task in merge_tasks:
            tmp_true = cls.load(mem.path, key=task.kwargs["true_key"])
            if len(tmp_true):
                true += tmp_true
            else:
                pass

            tmp_false = cls.load(mem.path, key=task.kwargs["false_key"])
            if len(tmp_false):
                false += tmp_false
            else:
                pass
        return true, false

    def sort_index(self, sort_mode="excel", tqdm=_tqdm, pbar=None, **kwargs):
        """
        helper for methods `sort` and `is_sorted`

        param: sort_mode: str: "alphanumeric", "unix", or, "excel" (default)
        param: **kwargs: sort criteria. See Table.sort()
        """
        logging.info("Table.sort_index running 1 core")  # This is single core code.

        if not isinstance(kwargs, dict):
            raise ValueError("Expected keyword arguments, did you forget the ** in front of your dict?")
        if not kwargs:
            kwargs = {c: False for c in self.columns}

        for k, v in kwargs.items():
            if k not in self.columns:
                raise ValueError(f"no column {k}")
            if not isinstance(v, bool):
                raise ValueError(f"{k} was mapped to {v} - a non-boolean")

        if sort_mode not in sortation.modes:
            raise ValueError(f"{sort_mode} not in list of sort_modes: {list(sortation.Sortable.modes.modes)}")

        rank = {i: tuple() for i in range(len(self))}  # create index and empty tuple for sortation.

        _pbar = tqdm(total=len(kwargs.items()), desc="creating sort index") if pbar is None else pbar

        for key, reverse in kwargs.items():
            col = self._columns[key][:]
            col = col.tolist() if isinstance(col, np.ndarray) else col
            ranks = sortation.rank(values=set(col), reverse=reverse, mode=sort_mode)
            assert isinstance(ranks, dict)
            for ix, v in enumerate(col):
                rank[ix] += (ranks[v],)  # add tuple

            _pbar.update(1)

        new_order = [(r, i) for i, r in rank.items()]  # tuples are listed and sort...
        rank.clear()  # free memory.
        new_order.sort()
        sorted_index = [i for _, i in new_order]  # new index is extracted.
        new_order.clear()
        return sorted_index

    def reindex(self, index):
        """
        index: list of integers that declare sort order.

        Examples:

            Table:  ['a','b','c','d','e','f','g','h']
            index:  [0,2,4,6]
            result: ['b','d','f','h']

            Table:  ['a','b','c','d','e','f','g','h']
            index:  [0,2,4,6,1,3,5,7]
            result: ['a','c','e','g','b','d','f','h']

        """
        if index is not None:
            if not isinstance(index, list):
                raise TypeError
            if max(index) >= len(self):
                raise IndexError("index out of range: max(index) > len(self)")
            if min(index) < -len(self):
                raise IndexError("index out of range: min(index) < -len(self)")
            if not all(isinstance(i, int) for i in index):
                raise TypeError

        if (
            len(self) * len(self.columns) < SINGLE_PROCESSING_LIMIT
        ):  # the task is so small that multiprocessing doesn't make sense.
            t = Table()
            for col_name, col in self._columns.items():  # this LOOP can be done with TaskManager
                data = list(col[:])
                t.add_column(col_name, data=[data[ix] for ix in index])
            return t

        else:
            arr = np.zeros(shape=(len(index),), dtype=np.int64)
            shm = shared_memory.SharedMemory(create=True, size=arr.nbytes)  # the co_processors will read this.
            sort_index = np.ndarray(arr.shape, dtype=arr.dtype, buffer=shm.buf)
            sort_index[:] = index

            tasks = []
            columns_refs = {}
            for name in self.columns:
                col = self[name]
                columns_refs[name] = d_key = mem.new_id("/column")
                tasks.append(
                    Task(
                        indexing_task,
                        source_key=col.key,
                        destination_key=d_key,
                        shm_name_for_sort_index=shm.name,
                        shape=arr.shape,
                    )
                )

            with TaskManager(cpu_count=min(psutil.cpu_count(), len(tasks))) as tm:
                errs = tm.execute(tasks)
                if any(errs):
                    raise Exception("\n".join(filter(lambda x: x is not None, errs)))

            table_key = mem.new_id("/table")
            mem.create_table(key=table_key, columns=columns_refs)

            shm.close()
            shm.unlink()
            t = Table.load(path=mem.path, key=table_key)
            return t

    def drop_duplicates(self, *args):
        """
        removes duplicate rows based on column names

        args: (optional) column_names
        if no args, all columns are used.
        """
        if not args:
            args = self.columns
        index = [min(v) for v in self.index(*args).values()]
        return self.reindex(index)

    def sort(self, sort_mode="excel", **kwargs):
        """Perform multi-pass sorting with precedence given order of column names.
        sort_mode: str: "alphanumeric", "unix", or, "excel"
        kwargs:
            keys: columns,
            values: 'reverse' as boolean.

        examples:
        Table.sort('A'=False) means sort by 'A' in ascending order.
        Table.sort('A'=True, 'B'=False) means sort 'A' in descending order, then (2nd priority)
        sort B in ascending order.
        """
        if (
            len(self) * len(self.columns) < SINGLE_PROCESSING_LIMIT
        ):  # the task is so small that multiprocessing doesn't make sense.
            sorted_index = self.sort_index(sort_mode=sort_mode, **kwargs)

            t = Table()
            for col_name, col in self._columns.items():
                data = list(col[:])
                t.add_column(col_name, data=[data[ix] for ix in sorted_index])
            return t
        else:
            arr = np.zeros(shape=(len(self),), dtype=np.int64)
            shm = shared_memory.SharedMemory(create=True, size=arr.nbytes)  # the co_processors will read this.
            sort_index = np.ndarray(arr.shape, dtype=arr.dtype, buffer=shm.buf)
            sort_index[:] = self.sort_index(sort_mode=sort_mode, **kwargs)

            tasks = []
            columns_refs = {}
            for name in self.columns:
                col = self[name]
                columns_refs[name] = d_key = mem.new_id("/column")
                tasks.append(
                    Task(
                        indexing_task,
                        source_key=col.key,
                        destination_key=d_key,
                        shm_name_for_sort_index=shm.name,
                        shape=arr.shape,
                    )
                )

            with TaskManager(cpu_count=min(psutil.cpu_count(), len(tasks))) as tm:
                errs = tm.execute(tasks)
                if any(errs):
                    raise Exception("\n".join(filter(lambda x: x is not None, errs)))

            table_key = mem.new_id("/table")
            mem.create_table(key=table_key, columns=columns_refs)

            shm.close()
            shm.unlink()
            t = type(self).load(path=mem.path, key=table_key)
            return t

    def is_sorted(self, **kwargs):
        """Performs multi-pass sorting check with precedence given order of column names.
        **kwargs: optional: sort criteria. See Table.sort()
        :return bool
        """
        logging.info("Table.is_sorted running 1 core")  # TODO: This is single core code.
        sorted_index = self.sort_index(**kwargs)
        if any(ix != i for ix, i in enumerate(sorted_index)):
            return False
        return True

    def _mp_compress(self, mask):
        """
        helper for `any` and `all` that performs compression of the table self according to mask
        using multiprocessing.
        """
        arr = np.zeros(shape=(len(self),), dtype=bool)
        shm = shared_memory.SharedMemory(create=True, size=arr.nbytes)  # the co_processors will read this.
        compresssion_mask = np.ndarray(arr.shape, dtype=arr.dtype, buffer=shm.buf)
        compresssion_mask[:] = mask

        t = Table()
        tasks = []
        columns_refs = {}
        for name in self.columns:
            col = self[name]
            d_key = mem.new_id("/column")
            columns_refs[name] = d_key
            t = Task(compress_task, source_key=col.key, destination_key=d_key, shm_index_name=shm.name, shape=arr.shape)
            tasks.append(t)

        with TaskManager(cpu_count=min(psutil.cpu_count(), len(tasks))) as tm:
            results = tm.execute(tasks)
            if any(r is not None for r in results):
                for r in results:
                    print(r)
                raise Exception("!")

        with h5py.File(mem.path, "r+") as h5:
            table_key = mem.new_id("/table")
            dset = h5.create_dataset(name=f"/table/{table_key}", dtype=h5py.Empty("f"))
            dset.attrs["columns"] = json.dumps(columns_refs)
            dset.attrs["saved"] = False

        shm.close()
        shm.unlink()

        cls = type(self)

        t = cls.load(path=mem.path, key=table_key)
        return t

    def all(self, **kwargs):
        """
        returns Table for rows where ALL kwargs match
        :param kwargs: dictionary with headers and values / boolean callable

        Examples:

            t = Table()
            t['a'] = [1,2,3,4]
            t['b'] = [10,20,30,40]

            def f(x):
                return x == 4
            def g(x):
                return x < 20

            t2 = t.any( **{"a":f, "b":g})
            assert [r for r in t2.rows] == [[1, 10], [4, 40]]

            t2 = t.any(a=f,b=g)
            assert [r for r in t2.rows] == [[1, 10], [4, 40]]

            def h(x):
                return x>=2

            def i(x):
                return x<=30

            t2 = t.all(a=h,b=i)
            assert [r for r in t2.rows] == [[2,20], [3, 30]]


        """
        if not isinstance(kwargs, dict):
            raise TypeError("did you forget to add the ** in front of your dict?")
        if not all(k in self.columns for k in kwargs):
            raise ValueError(f"Unknown column(s): {[k for k in kwargs if k not in self.columns]}")

        ixs = None
        for k, v in kwargs.items():
            col = self._columns[k][:]
            if ixs is None:  # first header generates base set.
                if callable(v):
                    ix2 = {ix for ix, i in enumerate(col) if v(i)}
                else:
                    ix2 = {ix for ix, i in enumerate(col) if v == i}

            else:  # remaining headers reduce the base set.
                if callable(v):
                    ix2 = {ix for ix in ixs if v(col[ix])}
                else:
                    ix2 = {ix for ix in ixs if v == col[ix]}

            if not isinstance(ixs, set):
                ixs = ix2
            else:
                ixs = ixs.intersection(ix2)

            if not ixs:  # There are no matches.
                break

        if len(self) * len(self.columns) < SINGLE_PROCESSING_LIMIT:
            cls = type(self)
            t = cls()
            for col_name in self.columns:
                data = self[col_name][:]
                t[col_name] = [data[i] for i in ixs]
            return t
        else:
            mask = np.array([True if i in ixs else False for i in range(len(self))], dtype=bool)
            return self._mp_compress(mask)

    def drop(self, *args):
        """
        removes all rows where args are present.

        Exmaple:
        >>> t = Table()
        >>> t['A'] = [1,2,3,None]
        >>> t['B'] = [None,2,3,4]
        >>> t2 = t.drop(None)
        >>> t2['A'][:], t2['B'][:]
        ([2,3], [2,3])

        """
        if not args:
            raise ValueError("What to drop? None? np.nan? ")
        d = {n: lambda x: x not in set(args) for n in self.columns}
        return self.all(**d)

    def replace(self, target, replacement):
        """
        Finds and replaces all instances of `target` with `replacement` across all Columns

        See Column.replace(target, replacement) for replacement in specific columns.
        """
        for _, col in self._columns.items():
            col.replace(target, replacement)

    def any(self, **kwargs):
        """
        returns Table for rows where ANY kwargs match
        :param kwargs: dictionary with headers and values / boolean callable
        """
        if not isinstance(kwargs, dict):
            raise TypeError("did you forget to add the ** in front of your dict?")

        ixs = set()
        for k, v in kwargs.items():
            col = self._columns[k][:]
            if callable(v):
                ix2 = {ix for ix, r in enumerate(col) if v(r)}
            else:
                ix2 = {ix for ix, r in enumerate(col) if v == r}
            ixs.update(ix2)

        if len(self) * len(self.columns) < SINGLE_PROCESSING_LIMIT:
            cls = type(self)
            
            t = cls()
            for col_name in self.columns:
                data = self[col_name][:]
                t[col_name] = [data[i] for i in ixs]
            return t
        else:
            mask = np.array([i in ixs for i in range(len(self))], dtype=bool)
            return self._mp_compress(mask)

    def groupby(self, keys, functions, tqdm=_tqdm, pbar=None):  # TODO: This is single core code.
        """
        keys: column names for grouping.
        functions: [optional] list of column names and group functions (See GroupyBy class)
        returns: table

        Example:

        t = Table()
        t.add_column('A', data=[1, 1, 2, 2, 3, 3] * 2)
        t.add_column('B', data=[1, 2, 3, 4, 5, 6] * 2)
        t.add_column('C', data=[6, 5, 4, 3, 2, 1] * 2)

        t.show()
        # +=====+=====+=====+
        # |  A  |  B  |  C  |
        # | int | int | int |
        # +-----+-----+-----+
        # |    1|    1|    6|
        # |    1|    2|    5|
        # |    2|    3|    4|
        # |    2|    4|    3|
        # |    3|    5|    2|
        # |    3|    6|    1|
        # |    1|    1|    6|
        # |    1|    2|    5|
        # |    2|    3|    4|
        # |    2|    4|    3|
        # |    3|    5|    2|
        # |    3|    6|    1|
        # +=====+=====+=====+

        g = t.groupby(keys=['A', 'C'], functions=[('B', gb.sum)])
        g.show()
        # +===+===+===+======+
        # | # | A | C |Sum(B)|
        # |row|int|int| int  |
        # +---+---+---+------+
        # |0  |  1|  6|     2|
        # |1  |  1|  5|     4|
        # |2  |  2|  4|     6|
        # |3  |  2|  3|     8|
        # |4  |  3|  2|    10|
        # |5  |  3|  1|    12|
        # +===+===+===+======+

        Cheat sheet:

        # list of unique values
        >>> g1 = t.groupby(keys=['A'], functions=[])
        >>> g1['A'][:]
        [1,2,3]

        # alternatively:
        >>> t['A'].unique()
        [1,2,3]

        # list of unique values, grouped by longest combination.
        >>> g2 = t.groupby(keys=['A', 'B'], functions=[])
        >>> g2['A'][:], g2['B'][:]
        ([1,1,2,2,3,3], [1,2,3,4,5,6])

        # alternatively:
        >>> list(zip(*t.index('A', 'B').keys()))
        [(1,1,2,2,3,3) (1,2,3,4,5,6)]

        # A key (unique values) and count hereof.
        >>> g3 = t.groupby(keys=['A'], functions=[('A', gb.count)])
        >>> g3['A'][:], g3['Count(A)'][:]
        ([1,2,3], [4,4,4])

        # alternatively:
        >>> t['A'].histogram()
        ([1,2,3], [4,4,4])

        for more exmaples see:
            https://github.com/root-11/tablite/blob/master/tests/test_groupby.py

        """
        if not isinstance(keys, list):
            raise TypeError("expected keys as a list of column names")

        if not keys:
            raise ValueError("Keys missing.")

        if len(set(keys)) != len(keys):
            duplicates = [k for k in keys if keys.count(k) > 1]
            s = "" if len(duplicates) > 1 else "s"
            raise ValueError(f"duplicate key{s} found across rows and columns: {duplicates}")

        if not isinstance(functions, list):
            raise TypeError(f"Expected functions to be a list of tuples. Got {type(functions)}")

        if not keys + functions:
            raise ValueError("No keys or functions?")

        if not all(len(i) == 2 for i in functions):
            raise ValueError(f"Expected each tuple in functions to be of length 2. \nGot {functions}")

        if not all(isinstance(a, str) for a, _ in functions):
            L = [(a, type(a)) for a, _ in functions if not isinstance(a, str)]
            raise ValueError(f"Expected column names in functions to be strings. Found: {L}")

        if not all(issubclass(b, GroupbyFunction) and b in GroupBy.functions for _, b in functions):
            L = [b for _, b in functions if b not in GroupBy._functions]
            if len(L) == 1:
                singular = f"function {L[0]} is not in GroupBy.functions"
                raise ValueError(singular)
            else:
                plural = f"the functions {L} are not in GroupBy.functions"
                raise ValueError(plural)

        # only keys will produce unique values for each key group.
        if keys and not functions:
            cols = list(zip(*self.index(*keys)))
            result = Table()

            pbar = tqdm(total=len(keys), desc="groupby") if pbar is None else pbar

            for col_name, col in zip(keys, cols):
                result[col_name] = col

                pbar.update(1)
            return result

        # grouping is required...
        # 1. Aggregate data.
        aggregation_functions = defaultdict(dict)
        cols = keys + [col_name for col_name, _ in functions]
        seen, L = set(), []
        for c in cols:  # maintains order of appearance.
            if c not in seen:
                seen.add(c)
                L.append(c)

        # there's a table of values.
        data = self.__getitem__(*L)
        if isinstance(data, Column):
            tbl = Table()
            tbl[L[0]] = data
        else:
            tbl = data

        pbar = tqdm(desc="groupby", total=len(tbl)) if pbar is None else pbar

        for row in tbl.rows:
            d = {col_name: value for col_name, value in zip(L, row)}
            key = tuple([d[k] for k in keys])
            agg_functions = aggregation_functions.get(key)
            if not agg_functions:
                aggregation_functions[key] = agg_functions = [(col_name, f()) for col_name, f in functions]
            for col_name, f in agg_functions:
                f.update(d[col_name])

            pbar.update(1)

        # 2. make dense table.
        cols = [[] for _ in cols]
        for key_tuple, funcs in aggregation_functions.items():
            for ix, key_value in enumerate(key_tuple):
                cols[ix].append(key_value)
            for ix, (_, f) in enumerate(funcs, start=len(keys)):
                cols[ix].append(f.value)

        new_names = keys + [f"{f.__name__}({col_name})" for col_name, f in functions]
        result = Table()
        for ix, (col_name, data) in enumerate(zip(new_names, cols)):
            revised_name = unique_name(col_name, result.columns)
            result[revised_name] = data
        return result

    def pivot(self, rows, columns, functions, values_as_rows=True, tqdm=_tqdm, pbar=None):
        """
        param: rows: column names to keep as rows
        param: columns: column names to keep as columns
        param: functions: aggregation functions from the Groupby class as

        example:

        t.show()
        # +=====+=====+=====+
        # |  A  |  B  |  C  |
        # | int | int | int |
        # +-----+-----+-----+
        # |    1|    1|    6|
        # |    1|    2|    5|
        # |    2|    3|    4|
        # |    2|    4|    3|
        # |    3|    5|    2|
        # |    3|    6|    1|
        # |    1|    1|    6|
        # |    1|    2|    5|
        # |    2|    3|    4|
        # |    2|    4|    3|
        # |    3|    5|    2|
        # |    3|    6|    1|
        # +=====+=====+=====+

        t2 = t.pivot(rows=['C'], columns=['A'], functions=[('B', gb.sum)])
        t2.show()
        # +===+===+========+=====+=====+=====+
        # | # | C |function|(A=1)|(A=2)|(A=3)|
        # |row|int|  str   |mixed|mixed|mixed|
        # +---+---+--------+-----+-----+-----+
        # |0  |  6|Sum(B)  |    2|None |None |
        # |1  |  5|Sum(B)  |    4|None |None |
        # |2  |  4|Sum(B)  |None |    6|None |
        # |3  |  3|Sum(B)  |None |    8|None |
        # |4  |  2|Sum(B)  |None |None |   10|
        # |5  |  1|Sum(B)  |None |None |   12|
        # +===+===+========+=====+=====+=====+

        """
        if isinstance(rows, str):
            rows = [rows]
        if not all(isinstance(i, str) for i in rows):
            raise TypeError(
                f"Expected rows as a list of column names, not {[i for i in rows if not isinstance(i,str)]}"
            )

        if isinstance(columns, str):
            columns = [columns]
        if not all(isinstance(i, str) for i in columns):
            raise TypeError(
                f"Expected columns as a list of column names, not {[i for i in columns if not isinstance(i, str)]}"
            )

        if not isinstance(values_as_rows, bool):
            raise TypeError(f"expected sum_on_rows as boolean, not {type(values_as_rows)}")

        keys = rows + columns
        assert isinstance(keys, list)

        extra_steps = 2

        if pbar is None:
            total = extra_steps

            if len(functions) == 0:
                total = total + len(keys)
            else:
                total = total + len(self)

            pbar = tqdm(total=total, desc="pivot")

        grpby = self.groupby(keys, functions, tqdm=tqdm, pbar=pbar)

        if len(grpby) == 0:  # return empty table. This must be a test?
            pbar.update(extra_steps)
            return Table()

        # split keys to determine grid dimensions
        row_key_index = {}
        col_key_index = {}

        r = len(rows)
        c = len(columns)
        g = len(functions)

        records = defaultdict(dict)

        for row in grpby.rows:
            row_key = tuple(row[:r])
            col_key = tuple(row[r : r + c])
            func_key = tuple(row[r + c :])

            if row_key not in row_key_index:
                row_key_index[row_key] = len(row_key_index)  # Y

            if col_key not in col_key_index:
                col_key_index[col_key] = len(col_key_index)  # X

            rix = row_key_index[row_key]
            cix = col_key_index[col_key]
            if cix in records:
                if rix in records[cix]:
                    raise ValueError("this should be empty.")
            records[cix][rix] = func_key

        pbar.update(1)
        result = Table()

        if values_as_rows:  # ---> leads to more rows.
            # first create all columns left to right

            n = r + 1  # rows keys + 1 col for function values.
            cols = [[] for _ in range(n)]
            for row, ix in row_key_index.items():
                for col_name, f in functions:
                    cols[-1].append(f"{f.__name__}({col_name})")
                    for col_ix, v in enumerate(row):
                        cols[col_ix].append(v)

            for col_name, values in zip(rows + ["function"], cols):
                col_name = unique_name(col_name, result.columns)
                result[col_name] = values
            col_length = len(cols[0])
            cols.clear()

            # then populate the sparse matrix.
            for col_key, c in col_key_index.items():
                col_name = "(" + ",".join([f"{col_name}={value}" for col_name, value in zip(columns, col_key)]) + ")"
                col_name = unique_name(col_name, result.columns)
                L = [None for _ in range(col_length)]
                for r, funcs in records[c].items():
                    for ix, f in enumerate(funcs):
                        L[g * r + ix] = f
                result[col_name] = L

        else:  # ---> leads to more columns.
            n = r
            cols = [[] for _ in range(n)]
            for row in row_key_index:
                for col_ix, v in enumerate(row):
                    cols[col_ix].append(v)  # write key columns.

            for col_name, values in zip(rows, cols):
                result[col_name] = values

            col_length = len(row_key_index)

            # now populate the sparse matrix.
            for col_key, c in col_key_index.items():  # select column.
                cols, names = [], []

                for f, v in zip(functions, func_key):
                    agg_col, func = f
                    terms = ",".join([agg_col] + [f"{col_name}={value}" for col_name, value in zip(columns, col_key)])
                    col_name = f"{func.__name__}({terms})"
                    col_name = unique_name(col_name, result.columns)
                    names.append(col_name)
                    cols.append([None for _ in range(col_length)])
                for r, funcs in records[c].items():
                    for ix, f in enumerate(funcs):
                        cols[ix][r] = f
                for name, col in zip(names, cols):
                    result[name] = col

        pbar.update(1)

        return result

    def _join_type_check(self, other, left_keys, right_keys, left_columns, right_columns):
        if not isinstance(other, Table):
            raise TypeError(f"other expected other to be type Table, not {type(other)}")

        if not isinstance(left_keys, list) and all(isinstance(k, str) for k in left_keys):
            raise TypeError(f"Expected keys as list of strings, not {type(left_keys)}")
        if not isinstance(right_keys, list) and all(isinstance(k, str) for k in right_keys):
            raise TypeError(f"Expected keys as list of strings, not {type(right_keys)}")

        if any(key not in self.columns for key in left_keys):
            raise ValueError(f"left key(s) not found: {[k for k in left_keys if k not in self.columns]}")
        if any(key not in other.columns for key in right_keys):
            raise ValueError(f"right key(s) not found: {[k for k in right_keys if k not in other.columns]}")

        if len(left_keys) != len(right_keys):
            raise ValueError(f"Keys do not have same length: \n{left_keys}, \n{right_keys}")

        for L, R in zip(left_keys, right_keys):
            Lcol, Rcol = self[L], other[R]
            if not set(Lcol.types()).intersection(set(Rcol.types())):
                left_types = tuple(t.__name__ for t in list(Lcol.types().keys()))
                right_types = tuple(t.__name__ for t in list(Rcol.types().keys()))
                raise TypeError(f"Type mismatch: Left key '{L}' {left_types} will never match right keys {right_types}")

        if not isinstance(left_columns, list) or not left_columns:
            raise TypeError("left_columns (list of strings) are required")
        if any(column not in self.columns for column in left_columns):
            raise ValueError(f"Column not found: {[c for c in left_columns if c not in self.columns]}")

        if not isinstance(right_columns, list) or not right_columns:
            raise TypeError("right_columns (list or strings) are required")
        if any(column not in other.columns for column in right_columns):
            raise ValueError(f"Column not found: {[c for c in right_columns if c not in other.columns]}")
        # Input is now guaranteed to be valid.

    def join(self, other, left_keys, right_keys, left_columns, right_columns, kind="inner", tqdm=_tqdm, pbar=None):
        """
        short-cut for all join functions.
        kind: 'inner', 'left', 'outer', 'cross'
        """
        kinds = {
            "inner": self.inner_join,
            "left": self.left_join,
            "outer": self.outer_join,
            "cross": self.cross_join,
        }
        if kind not in kinds:
            raise ValueError(f"join type unknown: {kind}")
        f = kinds.get(kind, None)
        return f(other, left_keys, right_keys, left_columns, right_columns, tqdm=tqdm, pbar=pbar)

    def _sp_join(self, other, LEFT, RIGHT, left_columns, right_columns, tqdm=_tqdm, pbar=None):
        """
        private helper for single processing join
        """
        result = Table()

        if pbar is None:
            total = len(left_columns) + len(right_columns)
            pbar = tqdm(total=total, desc="join")

        for col_name in left_columns:
            col_data = self[col_name][:]
            result[col_name] = [col_data[k] if k is not None else None for k in LEFT]
            pbar.update(1)
        for col_name in right_columns:
            col_data = other[col_name][:]
            revised_name = unique_name(col_name, result.columns)
            result[revised_name] = [col_data[k] if k is not None else None for k in RIGHT]
            pbar.update(1)
        return result

    def _mp_join(self, other, LEFT, RIGHT, left_columns, right_columns, tqdm=_tqdm, pbar=None):
        """
        private helper for multiprocessing join
        TODO: better memory management when processes share column chunks (requires masking Nones)
        """
        LEFT_NONE_MASK, RIGHT_NONE_MASK = (_maskify(arr) for arr in (LEFT, RIGHT))

        left_arr, left_shm = _share_mem(LEFT, np.int64)
        right_arr, right_shm = _share_mem(RIGHT, np.int64)
        left_msk_arr, left_msk_shm = _share_mem(LEFT_NONE_MASK, np.bool8)
        right_msk_arr, right_msk_shm = _share_mem(RIGHT_NONE_MASK, np.bool8)

        final_len = len(LEFT)

        assert len(LEFT) == len(RIGHT)

        tasks = []
        columns_refs = {}

        rows_per_page = tcfg.H5_PAGE_SIZE

        for name in left_columns:
            col = self[name]
            container = columns_refs[name] = []

            offset = 0

<<<<<<< HEAD
            while offset < final_len or final_len == 0:  # create an empty page
                new_offset = min(offset + rows_per_page, final_len)
=======
            while offset < col_len or col_len == 0:  # create an empty page
                new_offset = offset + rows_per_page
>>>>>>> 7388c57a
                slice_ = slice(offset, new_offset)
                d_key = mem.new_id("/column")
                container.append(d_key)
                tasks.append(
                    Task(
                        indexing_task,
                        source_key=col.key,
                        destination_key=d_key,
                        shm_name_for_sort_index=left_shm.name,
                        shm_name_for_sort_index_mask=left_msk_shm.name,
                        shape=left_arr.shape,
                        slice_=slice_,
                    )
                )

                offset = new_offset

                if final_len == 0:
                    break


        for name in right_columns:
            revised_name = unique_name(name, columns_refs.keys())
            col = other[name]
            container = columns_refs[revised_name] = []

            offset = 0

<<<<<<< HEAD
            while offset < final_len or final_len == 0:  # create an empty page
                new_offset = min(offset + rows_per_page, final_len)
=======
            while offset < col_len or col_len == 0:  # create an empty page
                new_offset = offset + rows_per_page
>>>>>>> 7388c57a
                slice_ = slice(offset, new_offset)
                d_key = mem.new_id("/column")
                container.append(d_key)
                tasks.append(
                    Task(
                        indexing_task,
                        source_key=col.key,
                        destination_key=d_key,
                        shm_name_for_sort_index=right_shm.name,
                        shm_name_for_sort_index_mask=right_msk_shm.name,
                        shape=right_arr.shape,
                        slice_=slice_,
                    )
                )

                offset = new_offset

                if final_len == 0:
                    break

        if pbar is None:
            total = len(tasks)
            pbar = tqdm(total=total, desc="join")

        with TaskManager(cpu_count=min(psutil.cpu_count(), total)) as tm:
            results = tm.execute(tasks, tqdm=tqdm, pbar=pbar)

            if any(i is not None for i in results):
<<<<<<< HEAD
                raise Exception("\n".join(filter(lambda x: x is not None, results)))

        merged_column_refs = {
            k: mem.mp_merge_columns(v)
            for k, v in columns_refs.items()
        }
=======
                for err in results:
                    if err is not None:
                        print(err)
                raise Exception("multiprocessing error.")

        merged_column_refs = {k: mem.mp_merge_columns(v) for k, v in columns_refs.items()}
>>>>>>> 7388c57a

        with h5py.File(mem.path, "r+") as h5:
            table_key = mem.new_id("/table")
            dset = h5.create_dataset(name=f"/table/{table_key}", dtype=h5py.Empty("f"))
            dset.attrs["columns"] = json.dumps(merged_column_refs)
            dset.attrs["saved"] = False

        left_shm.close()
        left_shm.unlink()
        right_shm.close()
        right_shm.unlink()

        left_msk_shm.close()
        left_msk_shm.unlink()
        right_msk_shm.close()
        right_msk_shm.unlink()

        t = Table.load(path=mem.path, key=table_key)
        return t

    def left_join(
<<<<<<< HEAD
        self, other, left_keys, right_keys, left_columns=None, right_columns=None, tqdm=_tqdm, pbar=None
    ):
=======
        self,
        other,
        left_keys,
        right_keys,
        left_columns=None,
        right_columns=None,
        tqdm=_tqdm,
        pbar=None,
        always_mp=False,
    ):  # TODO: This is single core code.
>>>>>>> 7388c57a
        """
        :param other: self, other = (left, right)
        :param left_keys: list of keys for the join
        :param right_keys: list of keys for the join
        :param left_columns: list of left columns to retain, if None, all are retained.
        :param right_columns: list of right columns to retain, if None, all are retained.
        :return: new Table
        Example:
        SQL:   SELECT number, letter FROM numbers LEFT JOIN letters ON numbers.colour == letters.color
        Tablite: left_join = numbers.left_join(
            letters, left_keys=['colour'], right_keys=['color'], left_columns=['number'], right_columns=['letter']
        )
        """
        if left_columns is None:
            left_columns = list(self.columns)
        if right_columns is None:
            right_columns = list(other.columns)

        self._join_type_check(other, left_keys, right_keys, left_columns, right_columns)  # raises if error

        left_index = self.index(*left_keys)
        right_index = other.index(*right_keys)
        LEFT, RIGHT = [], []
        for left_key, left_ixs in left_index.items():
            right_ixs = right_index.get(left_key, (None,))
            for left_ix in left_ixs:
                for right_ix in right_ixs:
                    LEFT.append(left_ix)
                    RIGHT.append(right_ix)

        if tcfg.PROCESSING_PRIORITY == "sp":
            return self._sp_join(other, LEFT, RIGHT, left_columns, right_columns, tqdm=tqdm, pbar=pbar)
        elif tcfg.PROCESSING_PRIORITY == "mp":
            return self._mp_join(other, LEFT, RIGHT, left_columns, right_columns, tqdm=tqdm, pbar=pbar)
        else:
            if len(LEFT) * len(left_columns + right_columns) < SINGLE_PROCESSING_LIMIT:
                return self._sp_join(other, LEFT, RIGHT, left_columns, right_columns, tqdm=tqdm, pbar=pbar)
            else:  # use multi processing
                return self._mp_join(other, LEFT, RIGHT, left_columns, right_columns, tqdm=tqdm, pbar=pbar)

    def inner_join(
<<<<<<< HEAD
        self, other, left_keys, right_keys, left_columns=None, right_columns=None, tqdm=_tqdm, pbar=None
    ):
=======
        self,
        other,
        left_keys,
        right_keys,
        left_columns=None,
        right_columns=None,
        tqdm=_tqdm,
        pbar=None,
        always_mp=False,
    ):  # TODO: This is single core code.
>>>>>>> 7388c57a
        """
        :param other: self, other = (left, right)
        :param left_keys: list of keys for the join
        :param right_keys: list of keys for the join
        :param left_columns: list of left columns to retain, if None, all are retained.
        :param right_columns: list of right columns to retain, if None, all are retained.
        :return: new Table
        Example:
        SQL:   SELECT number, letter FROM numbers JOIN letters ON numbers.colour == letters.color
        Tablite: inner_join = numbers.inner_join(
            letters, left_keys=['colour'], right_keys=['color'], left_columns=['number'], right_columns=['letter']
            )
        """
        if left_columns is None:
            left_columns = list(self.columns)
        if right_columns is None:
            right_columns = list(other.columns)

        self._join_type_check(other, left_keys, right_keys, left_columns, right_columns)  # raises if error

        left_index = self.index(*left_keys)
        right_index = other.index(*right_keys)
        LEFT, RIGHT = [], []
        for left_key, left_ixs in left_index.items():
            right_ixs = right_index.get(left_key, None)
            if right_ixs is None:
                continue
            for left_ix in left_ixs:
                for right_ix in right_ixs:
                    LEFT.append(left_ix)
                    RIGHT.append(right_ix)

        if tcfg.PROCESSING_PRIORITY == "sp":
            return self._sp_join(other, LEFT, RIGHT, left_columns, right_columns, tqdm=tqdm, pbar=pbar)
        elif tcfg.PROCESSING_PRIORITY == "mp":
            return self._mp_join(other, LEFT, RIGHT, left_columns, right_columns, tqdm=tqdm, pbar=pbar)
        else:
            if len(LEFT) * len(left_columns + right_columns) < SINGLE_PROCESSING_LIMIT:
                return self._sp_join(other, LEFT, RIGHT, left_columns, right_columns, tqdm=tqdm, pbar=pbar)
            else:  # use multi processing
                return self._mp_join(other, LEFT, RIGHT, left_columns, right_columns, tqdm=tqdm, pbar=pbar)

    def outer_join(
<<<<<<< HEAD
        self, other, left_keys, right_keys, left_columns=None, right_columns=None, tqdm=_tqdm, pbar=None
=======
        self,
        other,
        left_keys,
        right_keys,
        left_columns=None,
        right_columns=None,
        tqdm=_tqdm,
        pbar=None,
        always_mp=False,
>>>>>>> 7388c57a
    ):  # TODO: This is single core code.
        """
        :param other: self, other = (left, right)
        :param left_keys: list of keys for the join
        :param right_keys: list of keys for the join
        :param left_columns: list of left columns to retain, if None, all are retained.
        :param right_columns: list of right columns to retain, if None, all are retained.
        :return: new Table
        Example:
        SQL:   SELECT number, letter FROM numbers OUTER JOIN letters ON numbers.colour == letters.color
        Tablite: outer_join = numbers.outer_join(
            letters, left_keys=['colour'], right_keys=['color'], left_columns=['number'], right_columns=['letter']
            )
        """
        if left_columns is None:
            left_columns = list(self.columns)
        if right_columns is None:
            right_columns = list(other.columns)

        self._join_type_check(other, left_keys, right_keys, left_columns, right_columns)  # raises if error

        left_index = self.index(*left_keys)
        right_index = other.index(*right_keys)
        LEFT, RIGHT, RIGHT_UNUSED = [], [], set(right_index.keys())
        for left_key, left_ixs in left_index.items():
            right_ixs = right_index.get(left_key, (None,))
            for left_ix in left_ixs:
                for right_ix in right_ixs:
                    LEFT.append(left_ix)
                    RIGHT.append(right_ix)
                    RIGHT_UNUSED.discard(left_key)

        for right_key in RIGHT_UNUSED:
            for right_ix in right_index[right_key]:
                LEFT.append(None)
                RIGHT.append(right_ix)

        if tcfg.PROCESSING_PRIORITY == "sp":
            return self._sp_join(other, LEFT, RIGHT, left_columns, right_columns, tqdm=tqdm, pbar=pbar)
        elif tcfg.PROCESSING_PRIORITY == "mp":
            return self._mp_join(other, LEFT, RIGHT, left_columns, right_columns, tqdm=tqdm, pbar=pbar)
        else:
            if len(LEFT) * len(left_columns + right_columns) < SINGLE_PROCESSING_LIMIT:
                return self._sp_join(other, LEFT, RIGHT, left_columns, right_columns, tqdm=tqdm, pbar=pbar)
            else:  # use multi processing
                return self._mp_join(other, LEFT, RIGHT, left_columns, right_columns, tqdm=tqdm, pbar=pbar)

<<<<<<< HEAD
    def cross_join(self, other, left_keys, right_keys, left_columns=None, right_columns=None, tqdm=_tqdm, pbar=None):
=======
    def cross_join(
        self,
        other,
        left_keys,
        right_keys,
        left_columns=None,
        right_columns=None,
        tqdm=_tqdm,
        pbar=None,
        always_mp=False,
    ):
>>>>>>> 7388c57a
        """
        CROSS JOIN returns the Cartesian product of rows from tables in the join.
        In other words, it will produce rows which combine each row from the first table
        with each row from the second table
        """
        if left_columns is None:
            left_columns = list(self.columns)
        if right_columns is None:
            right_columns = list(other.columns)

        self._join_type_check(other, left_keys, right_keys, left_columns, right_columns)  # raises if error

        LEFT, RIGHT = zip(*itertools.product(range(len(self)), range(len(other))))
        
        if tcfg.PROCESSING_PRIORITY == "sp":
            return self._sp_join(other, LEFT, RIGHT, left_columns, right_columns, tqdm=tqdm, pbar=pbar)
        elif tcfg.PROCESSING_PRIORITY == "mp":
            return self._mp_join(other, LEFT, RIGHT, left_columns, right_columns, tqdm=tqdm, pbar=pbar)
        else:
            if len(LEFT) < SINGLE_PROCESSING_LIMIT:
                return self._sp_join(other, LEFT, RIGHT, left_columns, right_columns, tqdm=tqdm, pbar=pbar)
            else:  # use multi processing
                return self._mp_join(other, LEFT, RIGHT, left_columns, right_columns, tqdm=tqdm, pbar=pbar)

    def lookup(self, other, *criteria, all=True, tqdm=_tqdm):  # TODO: This is single core code.
        """function for looking up values in `other` according to criteria in ascending order.
        :param: other: Table sorted in ascending search order.
        :param: criteria: Each criteria must be a tuple with value comparisons in the form:
            (LEFT, OPERATOR, RIGHT)
        :param: all: boolean: True=ALL, False=Any

        OPERATOR must be a callable that returns a boolean
        LEFT must be a value that the OPERATOR can compare.
        RIGHT must be a value that the OPERATOR can compare.

        Examples:
              ('column A', "==", 'column B')  # comparison of two columns
              ('Date', "<", DataTypes.date(24,12) )  # value from column 'Date' is before 24/12.
              f = lambda L,R: all( ord(L) < ord(R) )  # uses custom function.
              ('text 1', f, 'text 2')
              value from column 'text 1' is compared with value from column 'text 2'
        """
        assert isinstance(self, Table)
        assert isinstance(other, Table)

        all = all
        any = not all

        def not_in(a, b):
            return not operator.contains(str(a), str(b))

        def _in(a, b):
            return operator.contains(str(a), str(b))

        ops = {
            "in": _in,
            "not in": not_in,
            "<": operator.lt,
            "<=": operator.le,
            ">": operator.gt,
            ">=": operator.ge,
            "!=": operator.ne,
            "==": operator.eq,
        }

        functions, left_criteria, right_criteria = [], set(), set()

        for left, op, right in criteria:
            left_criteria.add(left)
            right_criteria.add(right)
            if callable(op):
                pass  # it's a custom function.
            else:
                op = ops.get(op, None)
                if not callable(op):
                    raise ValueError(f"{op} not a recognised operator for comparison.")

            functions.append((op, left, right))
        left_columns = [n for n in left_criteria if n in self.columns]
        right_columns = [n for n in right_criteria if n in other.columns]

        results = []
        lru_cache = {}
        left = self.__getitem__(*left_columns)
        if isinstance(left, Column):
            tmp, left = left, Table()
            left[left_columns[0]] = tmp
        right = other.__getitem__(*right_columns)
        if isinstance(right, Column):
            tmp, right = right, Table()
            right[right_columns[0]] = tmp
        assert isinstance(left, Table)
        assert isinstance(right, Table)

        for row1 in tqdm(left.rows, total=self.__len__()):
            row1_tup = tuple(row1)
            row1d = {name: value for name, value in zip(left_columns, row1)}
            row1_hash = hash(row1_tup)

            match_found = True if row1_hash in lru_cache else False

            if not match_found:  # search.
                for row2ix, row2 in enumerate(right.rows):
                    row2d = {name: value for name, value in zip(right_columns, row2)}

                    evaluations = {op(row1d.get(left, left), row2d.get(right, right)) for op, left, right in functions}
                    # The evaluations above does a neat trick:
                    # as L is a dict, L.get(left, L) will return a value
                    # from the columns IF left is a column name. If it isn't
                    # the function will treat left as a value.
                    # The same applies to right.
                    A = all and (False not in evaluations)
                    B = any and True in evaluations
                    if A or B:
                        match_found = True
                        lru_cache[row1_hash] = row2ix
                        break

            if not match_found:  # no match found.
                lru_cache[row1_hash] = None

            results.append(lru_cache[row1_hash])

        result = self.copy()

        if tcfg.PROCESSING_PRIORITY == "sp":
            return self._sp_lookup(other, result, results)
        elif tcfg.PROCESSING_PRIORITY == "mp":
            return self._mp_lookup(other, result, results)
        else:
            if len(self) * len(other.columns) < SINGLE_PROCESSING_LIMIT:
                return self._sp_lookup(other, result, results)
            else:
                return self._mp_lookup(other, result, results)
        
    def _sp_lookup(self, other, result, results):
        for col_name in other.columns:
            col_data = other[col_name][:]
            revised_name = unique_name(col_name, result.columns)
            result[revised_name] = [col_data[k] if k is not None else None for k in results]
        return result
    
    def _mp_lookup(self, other, result, results):
        # 1. create shared memory array.
        RIGHT_NONE_MASK = _maskify(results)
        right_arr, right_shm = _share_mem(results, np.int64)
        _, right_msk_shm = _share_mem(RIGHT_NONE_MASK, np.bool8)

        # 2. create tasks
        tasks = []
        columns_refs = {}

        for name in other.columns:
            revised_name = unique_name(name, result.columns + list(columns_refs.keys()))
            col = other[name]
            columns_refs[revised_name] = d_key = mem.new_id("/column")
            tasks.append(
                Task(
                    indexing_task,
                    source_key=col.key,
                    destination_key=d_key,
                    shm_name_for_sort_index=right_shm.name,
                    shm_name_for_sort_index_mask=right_msk_shm.name,
                    shape=right_arr.shape,
                )
            )

        # 3. let task manager handle the tasks
        with TaskManager(cpu_count=min(psutil.cpu_count(), len(tasks))) as tm:
            errs = tm.execute(tasks)
            if _any(errs):
                raise Exception("\n".join(filter(lambda x: x is not None, errs)))

        # 4. update the result table.
        with h5py.File(mem.path, "r+") as h5:
            dset = h5[f"/table/{result.key}"]
            columns = json.loads(dset.attrs["columns"])
            columns.update(columns_refs)
            dset.attrs["columns"] = json.dumps(columns)
            dset.attrs["saved"] = False

        # 5. close the share memory and deallocate
        right_shm.close()
        right_shm.unlink()

        right_msk_shm.close()
        right_msk_shm.unlink()

        # 6. reload the result table
        t = Table.load(path=mem.path, key=result.key)

        return t

    def replace_missing_values(self, *args, **kwargs):
        raise AttributeError("See imputation")

    def imputation(self, targets, missing=None, method="carry forward", sources=None, tqdm=_tqdm):
        """
        In statistics, imputation is the process of replacing missing data with substituted values.

        See more: https://en.wikipedia.org/wiki/Imputation_(statistics)

        Args:
            table (Table): source table.

            targets (str or list of strings): column names to find and
                replace missing values

            missing (any): value to be replaced

            method (str): method to be used for replacement. Options:

                'carry forward':
                    takes the previous value, and carries forward into fields
                    where values are missing.
                    +: quick. Realistic on time series.
                    -: Can produce strange outliers.

                'mean':
                    calculates the column mean (exclude `missing`) and copies
                    the mean in as replacement.
                    +: quick
                    -: doesn't work on text. Causes data set to drift towards the mean.

                'mode':
                    calculates the column mode (exclude `missing`) and copies
                    the mean in as replacement.
                    +: quick
                    -: most frequent value becomes over-represented in the sample

                'nearest neighbour':
                    calculates normalised distance between items in source columns
                    selects nearest neighbour and copies value as replacement.
                    +: works for any datatype.
                    -: computationally intensive (e.g. slow)

            sources (list of strings): NEAREST NEIGHBOUR ONLY
                column names to be used during imputation.
                if None or empty, all columns will be used.

        Returns:
            table: table with replaced values.
        """
        if isinstance(targets, str) and targets not in self.columns:
            targets = [targets]
        if isinstance(targets, list):
            for name in targets:
                if not isinstance(name, str):
                    raise TypeError(f"expected str, not {type(name)}")
                if name not in self.columns:
                    raise ValueError(f"target item {name} not a column name in self.columns:\n{self.columns}")
        else:
            raise TypeError("Expected source as list of column names")

        if method == "nearest neighbour":
            if sources in (None, []):
                sources = self.columns
            if isinstance(sources, str):
                sources = [sources]
            if isinstance(sources, list):
                for name in sources:
                    if not isinstance(name, str):
                        raise TypeError(f"expected str, not {type(name)}")
                    if name not in self.columns:
                        raise ValueError(f"source item {name} not a column name in self.columns:\n{self.columns}")
            else:
                raise TypeError("Expected source as list of column names")

        methods = ["nearest neighbour", "mean", "mode", "carry forward"]

        if method == "carry forward":
            new = Table()
            for name in self.columns:
                if name in targets:
                    data = self[name][:]  # create copy
                    last_value = None
                    for ix, v in enumerate(data):
                        if v == missing:  # perform replacement
                            data[ix] = last_value
                        else:  # keep last value.
                            last_value = v
                    new[name] = data
                else:
                    new[name] = self[name]

            return new

        elif method in {"mean", "mode"}:
            new = Table()
            for name in self.columns:
                if name in targets:
                    col = self[name].copy()
                    assert isinstance(col, Column)
                    stats = col.statistics()
                    new_value = stats[method]
                    col.replace(target=missing, replacement=new_value)
                    new[name] = col
                else:
                    new[name] = self[name]  # no entropy, keep as is.

            return new

        elif method == "nearest neighbour":
            new = self.copy()
            norm_index = {}
            normalised_values = Table()
            for name in sources:
                values = self[name].unique().tolist()
                values = sortation.unix_sort(values, reverse=False)
                values = [(v, k) for k, v in values.items()]
                values.sort()
                values = [k for _, k in values]

                n = len([v for v in values if v != missing])
                d = {v: i / n if v != missing else math.inf for i, v in enumerate(values)}
                normalised_values[name] = [d[v] for v in self[name]]
                norm_index[name] = d
                values.clear()

            missing_value_index = self.index(*targets)
            missing_value_index = {
                k: v for k, v in missing_value_index.items() if missing in k
            }  # strip out all that do not have missings.
            ranks = set()
            for k, v in missing_value_index.items():
                ranks.update(set(k))
            item_order = sortation.unix_sort(list(ranks))
            new_order = {tuple(item_order[i] for i in k): k for k in missing_value_index.keys()}

            with tqdm(unit="missing values", total=sum(len(v) for v in missing_value_index.values())) as pbar:
                for _, key in sorted(new_order.items(), reverse=True):  # Fewest None's are at the front of the list.
                    for row_id in missing_value_index[key]:
                        err_map = [0.0 for _ in range(len(self))]
                        for n, v in self.to_dict(
                            columns=sources, slice_=slice(row_id, row_id + 1, 1)
                        ).items():  # self.to_dict doesn't go to disk as hence saves an IOP.
                            v = v[0]
                            norm_value = norm_index[n][v]
                            if norm_value != math.inf:
                                err_map = [e1 + abs(norm_value - e2) for e1, e2 in zip(err_map, normalised_values[n])]

                        min_err = min(err_map)
                        ix = err_map.index(min_err)

                        for name in targets:
                            current_value = new[name][row_id]
                            if current_value != missing:  # no need to replace anything.
                                continue
                            if new[name][ix] != missing:  # can confidently impute.
                                new[name][row_id] = new[name][ix]
                            else:  # replacement is required, but ix points to another missing value.
                                # we therefore have to search after the next best match:
                                tmp_err_map = err_map[:]
                                for _ in range(len(err_map)):
                                    tmp_min_err = min(tmp_err_map)
                                    tmp_ix = tmp_err_map.index(tmp_min_err)
                                    if row_id == tmp_ix:
                                        tmp_err_map[tmp_ix] = math.inf
                                        continue
                                    elif new[name][tmp_ix] == missing:
                                        tmp_err_map[tmp_ix] = math.inf
                                        continue
                                    else:
                                        new[name][row_id] = new[name][tmp_ix]
                                        break

                        pbar.update(1)
            return new

        else:
            raise ValueError(f"method {method} not recognised amonst known methods: {list(methods)})")

    def transpose(self, tqdm=_tqdm):
        if len(self.columns) == 0:
            return Table()

        rows = [[] for _ in range(len(self) + 1)]
        rows[0] = self.columns[1:]

        for x in tqdm(range(0, len(self)), desc="table transpose"):
            for y in rows[0]:
                value = self[y][x]
                rows[x + 1].append(value)

        unique_names = []
        table = Table()

        for column_name, values in zip(
            (unique_name(str(c), unique_names) for c in ([self.columns[0]] + list(self[self.columns[0]]))), rows
        ):
            unique_names.append(column_name)

            table[column_name] = values

        return table

    def pivot_transpose(self, columns, keep=None, column_name="transpose", value_name="value", tqdm=_tqdm):
        """Transpose a selection of columns to rows.

        Args:
            columns (list of column names): column names to transpose
            keep (list of column names): column names to keep (repeat)

        Returns:
            Table: with columns transposed to rows

        Example:
            transpose columns 1,2 and 3 and transpose the remaining columns, except `sum`.

        Input:

        | col1 | col2 | col3 | sun | mon | tue | ... | sat | sum  |
        |------|------|------|-----|-----|-----|-----|-----|------|
        | 1234 | 2345 | 3456 | 456 | 567 |     | ... |     | 1023 |
        | 1244 | 2445 | 4456 |     |   7 |     | ... |     |    7 |
        | ...  |      |      |     |     |     |     |     |      |

        t.transpose(keep=[col1, col2, col3], transpose=[sun,mon,tue,wed,thu,fri,sat])`

        Output:

        |col1| col2| col3| transpose| value|
        |----|-----|-----|----------|------|
        |1234| 2345| 3456| sun      |   456|
        |1234| 2345| 3456| mon      |   567|
        |1244| 2445| 4456| mon      |     7|

        """
        if not isinstance(columns, list):
            raise TypeError
        for i in columns:
            if not isinstance(i, str):
                raise TypeError
            if i not in self.columns:
                raise ValueError

        if keep is None:
            keep = []
        for i in keep:
            if not isinstance(i, str):
                raise TypeError
            if i not in self.columns:
                raise ValueError

        if column_name in keep + columns:
            column_name = unique_name(column_name, set_of_names=keep + columns)
        if value_name in keep + columns + [column_name]:
            value_name = unique_name(value_name, set_of_names=keep + columns)

        new = Table()
        new.add_columns(*keep + [column_name, value_name])
        news = {name: [] for name in new.columns}

        n = len(keep)

        with tqdm(total=len(self), desc="transpose") as pbar:
            for ix, row in enumerate(self.__getitem__(*keep + columns).rows, start=1):
                keeps = row[:n]
                transposes = row[n:]

                for name, value in zip(keep, keeps):
                    news[name].extend([value] * len(transposes))
                for name, value in zip(columns, transposes):
                    news[column_name].append(name)
                    news[value_name].append(value)

                if ix % SINGLE_PROCESSING_LIMIT == 0:
                    for name, values in news.items():
                        new[name].extend(values)
                        values.clear()

                pbar.update(1)

        for name, values in news.items():
            new[name].extend(values)
            values.clear()
        return new

    def diff(self, other, columns=None):
        """compares table self with table other

        Args:
            self (Table): Table
            other (Table): Table
            columns (List, optional): list of column names to include in comparison. Defaults to None.

        Returns:
            Table: diff of self and other with diff in columns 1st and 2nd.
        """
        if columns is None:
            columns = [name for name in self.columns if name in other.columns]
        elif isinstance(columns, list) and all(isinstance(i, str) for i in columns):
            for name in columns:
                if name not in self.columns:
                    raise ValueError(f"column '{name}' not found")
                if name not in other.columns:
                    raise ValueError(f"column '{name}' not found")
        else:
            raise TypeError("Expected list of column names")

        t1 = self.__getitem__(*columns)
        if isinstance(t1, Table):
            t1 = [tuple(r) for r in self.rows]
        else:
            t1 = list(self)
        t2 = other.__getitem__(*columns)
        if isinstance(t2, Table):
            t2 = [tuple(r) for r in other.rows]
        else:
            t2 = list(other)

        sm = difflib.SequenceMatcher(None, t1, t2)
        new = Table()
        first = unique_name("1st", columns)
        second = unique_name("2nd", columns)
        new.add_columns(*columns + [first, second])

        news = {n: [] for n in new.columns}

        for opc, t1a, t1b, t2a, t2b in sm.get_opcodes():
            if opc == "insert":
                for name, col in zip(columns, zip(*t2[t2a:t2b])):
                    news[name].extend(col)
                news[first] += ["-"] * (t2b - t2a)
                news[second] += ["+"] * (t2b - t2a)

            elif opc == "delete":
                for name, col in zip(columns, zip(*t1[t1a:t1b])):
                    news[name].extend(col)
                news[first] += ["+"] * (t1b - t1a)
                news[second] += ["-"] * (t1b - t1a)

            elif opc == "equal":
                for name, col in zip(columns, zip(*t2[t2a:t2b])):
                    news[name].extend(col)
                news[first] += ["="] * (t2b - t2a)
                news[second] += ["="] * (t2b - t2a)

            elif opc == "replace":
                for name, col in zip(columns, zip(*t2[t2a:t2b])):
                    news[name].extend(col)
                news[first] += ["r"] * (t2b - t2a)
                news[second] += ["r"] * (t2b - t2a)

            else:
                pass

            if len(news[first]) % 1_000_000 == 0:
                for name, L in news.items():
                    new[name].extend(L)
                    L.clear()

        for name, L in news.items():
            new[name].extend(L)
            L.clear()
        return new


class Column(object):
    def __init__(self, data=None, key=None) -> None:
        """
        data: list of values
        key: (default None) id used during Table.load to instantiate the column.
        """
        if key is None:
            self.key = mem.new_id("/column")
        else:
            self.key = key
        self.group = f"/column/{self.key}"
        if key is None:
            self._len = 0
            self.extend(data)

        else:
            length, _ = mem.load_column_attrs(self.group)
            self._len = length

    def __str__(self) -> str:
        return f"<{self.__class__.__name__}>({self._len} values | key={self.key})"

    def __repr__(self) -> str:
        return self.__str__()

    def types(self):
        """
        returns dict with datatype: frequency of occurrence
        """
        return mem.get_pages(self.group).get_types()

    @classmethod
    def load(cls, key):
        """
        loads a column using it hdf5 storage key.
        """
        return Column(key=key)

    def __iter__(self):
        return (v for v in self.__getitem__())

    def __getitem__(self, item=None):
        """The __getitem__ operator. Behaves like getitem on a list.

        Args:
            item (slice, optional): The slice. Defaults to None (all records)

        Returns:
            list: list of python types.
        """
        slc = arg_to_slice(item)

        result = mem.get_data(self.group, slc)

        if isinstance(item, int) and len(result) == 1:
            return result[0]
        else:
            if isinstance(result, np.ndarray):
                return result.tolist()
            else:
                return result

    def to_numpy(self, item=None):
        """
        returns nympy.ndarray

        *item: (slice): None (default) returns all records.
        """
        slc = arg_to_slice(item)
        return mem.get_data(self.group, slc)

    def clear(self):
        """
        clears the column. Like list().clear()
        """
        old_pages = mem.get_pages(self.group)
        self._len = mem.create_virtual_dataset(self.group, pages_before=old_pages, pages_after=[])

    def append(self, value):
        """
        addends value. Like list().append(value)

        Note: Slower than .extend( many values ) as each append is written to disk
        """
        self.__setitem__(key=slice(self._len, None, None), value=[value])

    def insert(self, index, value):
        """
        inserts values. Like list().insert(index, value)
        """
        old_pages = mem.get_pages(self.group)
        new_pages = old_pages[:]

        ix, start, _, page = old_pages.get_page_by_index(index)

        if mem.get_ref_count(page) == 1:
            new_page = page  # ref count match. Now let the page class do the insert.
            new_page.insert(index - start, value)
        else:
            data = page[:].tolist()
            data.insert(index - start, value)
            new_page = Page(data)  # copy the existing page so insert can be done below

        new_pages[ix] = new_page  # insert the changed page.
        self._len = mem.create_virtual_dataset(self.group, pages_before=old_pages, pages_after=new_pages)

    def extend(self, values):
        """
        extends the list. Like list().extend( many values )

        Note: Faster than .append as all values are written to disk at once.
        """
        self.__setitem__(slice(self._len, None, None), values)  # self._extend_from_column(values)

    def remove(self, value):
        """
        removes a single value.

        To remove all instances of `value` use .remove_all( value )
        """
        pages = mem.get_pages(self.group)
        for ix, page in enumerate(pages):
            if value not in page[:]:
                continue
            if mem.get_ref_count(page) == 1:
                page.remove(value)
                new_pages = pages[:]
            else:
                data = page[:]  # copy the data.
                data = data.tolist()
                data.remove(value)  # remove from the copy.
                new_page = page(data)  # create new page from copy
                new_pages = pages[:]
                new_pages[ix] = new_page  # register the newly copied page.
            self._len = mem.create_virtual_dataset(self.group, pages_before=pages, pages_after=new_pages)
            return
        raise ValueError(f"value not found: {value}")

    def remove_all(self, value):
        """
        removes all values of `value`

        To remove only one instance of `value` use .remove ( value )
        """
        pages = mem.get_pages(self.group)
        new_pages = pages[:]
        for ix, page in enumerate(pages):
            if value not in page[:]:
                continue
            new_data = [v for v in page[:] if v != value]
            new_page = Page(new_data)
            new_pages[ix] = new_page
        self._len = mem.create_virtual_dataset(self.group, pages_before=pages, pages_after=new_pages)

    def pop(self, index):
        """
        removes value at index. Like list().pop( index )
        """
        index = self._len + index if index < 0 else index
        if index > self._len:
            raise IndexError(f"can't reach index {index} when length is {self._len}")

        pages = mem.get_pages(self.group)
        ix, start, _, page = pages.get_page_by_index(index)
        if mem.get_ref_count(page) == 1:
            value = page.pop(index - start)
        else:
            data = page[:]
            value = data.pop(index - start)
            new_page = Page(data)
            new_pages = pages[:]
            new_pages[ix] = new_page
        shape = mem.create_virtual_dataset(self.group, pages_before=pages, pages_after=new_pages)
        self._len = shape
        return value

    def __setitem__(self, key, value):
        """
        Column.__setitem__(key,value) behaves just like a list
        """
        if isinstance(key, int):
            if isinstance(value, (list, tuple)):
                raise TypeError(
                    f"your key is an integer, but your value is a {type(value)}. \
                        Did you mean to insert? F.x. [{key}:{key+1}] = {value} ?"
                )
            if -self._len - 1 < key < self._len:
                key = self._len + key if key < 0 else key
                pages = mem.get_pages(self.group)
                ix, start, _, page = pages.get_page_by_index(key)
                if mem.get_ref_count(page) == 1:
                    page[key - start] = value
                else:
                    data = page[:].tolist()
                    data[key - start] = value
                    new_page = Page(data)
                    new_pages = pages[:]
                    new_pages[ix] = new_page
                    self._len = mem.create_virtual_dataset(self.group, pages_before=pages, pages_after=new_pages)
            else:
                raise IndexError("list assignment index out of range")

        elif isinstance(key, slice):
            start, stop, step = key.indices(self._len)
            if key.start is None and key.stop is None and key.step in (None, 1):
                # documentation: new = list(value)
                # example: L[:] = [1,2,3]
                before = mem.get_pages(self.group)
                if isinstance(value, Column):
                    after = mem.get_pages(value.group)
                elif isinstance(value, (list, tuple, np.ndarray)):
                    new_page = Page(value)
                    after = Pages([new_page])
                else:
                    raise TypeError
                self._len = mem.create_virtual_dataset(self.group, pages_before=before, pages_after=after)

            elif key.start is not None and key.stop is None and key.step is None:
                # documentation: new = old[:key.start] + list(value)
                # example: L[0:] = [1,2,3]
                before = mem.get_pages(self.group)
                before_slice = before.getslice(0, start)
                if value is None:  # path used by add_columns and t['c'] = None e.g. reset to empty table.
                    after = Pages()
                elif isinstance(value, Column):
                    after = before_slice + mem.get_pages(value.group)
                elif isinstance(value, (list, tuple, np.ndarray)):
                    if not before_slice:
                        after = Pages((Page(value),))
                    else:
                        last_page = before_slice[-1]
                        if mem.get_ref_count(last_page) == 1:
                            before_copy = mem.get_pages(self.group)  # this is required because .extend is polymorphic
                            last_page.extend(value)
                            after = before_slice
                            before = before_copy  # to overcome polymorphism.
                        else:  # ref count > 1
                            new_page = Page(value)
                            after = before_slice + Pages([new_page])
                else:
                    raise TypeError
                self._len = mem.create_virtual_dataset(self.group, pages_before=before, pages_after=after)

            elif key.stop is not None and key.start is None and key.step is None:
                # documentation: new = list(value) + old[key.stop:]
                # example: L[:3] = [1,2,3]
                before = mem.get_pages(self.group)
                before_slice = before.getslice(stop, self._len)
                if isinstance(value, Column):
                    after = mem.get_pages(value.group) + before_slice
                elif isinstance(value, (list, tuple, np.ndarray)):
                    new_page = Page(value)
                    after = Pages([new_page]) + before_slice
                else:
                    raise TypeError
                self._len = mem.create_virtual_dataset(self.group, pages_before=before, pages_after=after)

            elif key.step is None and key.start is not None and key.stop is not None:  # L[3:5] = [1,2,3]
                # documentation: new = old[:start] + list(values) + old[stop:]

                stop = max(start, stop)  # one of python's archaic rules.

                before = mem.get_pages(self.group)
                A, B = before.getslice(0, start), before.getslice(stop, self._len)
                if isinstance(value, Column):
                    after = A + mem.get_pages(value.group) + B
                elif isinstance(value, (list, tuple, np.ndarray)):
                    if value:
                        new_page = Page(value)
                        after = (
                            A + Pages([new_page]) + B
                        )  # new = old._getslice_(0,start) + list(value) + old._getslice_(stop,len(self.items))
                    else:
                        after = A + B
                else:
                    raise TypeError
                self._len = mem.create_virtual_dataset(self.group, pages_before=before, pages_after=after)

            elif key.step is not None:
                seq = range(start, stop, step)
                seq_size = len(seq)
                if len(value) > seq_size:
                    raise ValueError(
                        f"attempt to assign sequence of size {len(value)} to extended slice of size {seq_size}"
                    )

                # documentation: See also test_slice_rules.py/MyList for details
                before = mem.get_pages(self.group)
                new = mem.get_data(
                    self.group, slice(None)
                ).tolist()  # new = old[:]  # cheap shallow pointer copy in case anything goes wrong.
                for new_index, position in zip(range(len(value)), seq):
                    new[position] = value[new_index]
                # all went well. No exceptions. Now update self.
                after = Pages([Page(new)])  # This may seem redundant, but is in fact is good as the user may
                # be cleaning up the dataset, so that we end up with a simple datatype instead of mixed.
                self._len = mem.create_virtual_dataset(self.group, pages_before=before, pages_after=after)
            else:
                raise KeyError(f"bad key: {key}")
        else:
            raise TypeError(f"bad key: {key}")

    def __delitem__(self, key):
        if isinstance(key, int):
            if -self._len - 1 < key < self._len:
                before = mem.get_pages(self.group)
                after = before[:]
                ix, start, _, page = before.get_page_by_index(key)
                if mem.get_ref_count(page) == 1:
                    del page[key - start]
                else:
                    data = mem.get_data(page.group)
                    mask = np.ones(shape=data.shape)
                    new_data = np.compress(mask, data, axis=0)
                    after[ix] = Page(new_data)
            else:
                raise IndexError("list assignment index out of range")

            self._len = mem.create_virtual_dataset(self.group, pages_before=before, pages_after=after)

        elif isinstance(key, slice):
            start, stop, step = key.indices(self._len)
            before = mem.get_pages(self.group)
            if key.start is None and key.stop is None and key.step in (None, 1):  # del L[:] == L.clear()
                self._len = mem.create_virtual_dataset(self.group, pages_before=before, pages_after=[])
            elif key.start is not None and key.stop == key.step is None:  # del L[0:]
                after = before.getslice(0, start)
                self._len = mem.create_virtual_dataset(self.group, pages_before=before, pages_after=after)
            elif key.stop is not None and key.start == key.step is None:  # del L[:3]
                after = before.getslice(stop, self._len)
                self._len = mem.create_virtual_dataset(self.group, pages_before=before, pages_after=after)
            elif key.step is None and key.start is not None and key.stop is not None:  # del L[3:5]
                after = before.getslice(0, start) + before.getslice(stop, self._len)
                self._len = mem.create_virtual_dataset(self.group, pages_before=before, pages_after=after)
            elif key.step is not None:
                before = mem.get_pages(self.group)
                data = mem.get_data(self.group, slice(None))
                mask = np.ones(shape=data.shape)
                for i in range(start, stop, step):
                    mask[i] = 0
                new = np.compress(mask, data, axis=0)
                # all went well. No exceptions.
                after = Pages([Page(new)])  # This may seem redundant, but is in fact is good as the user may
                # be cleaning up the dataset, so that we end up with a simple datatype instead of mixed.
                self._len = mem.create_virtual_dataset(self.group, pages_before=before, pages_after=after)
            else:
                raise TypeError(f"bad key: {key}")
        else:
            raise TypeError(f"bad key: {key}")

    def __len__(self):
        """
        returns number of entries in the Column. Like len(list())
        """
        return self._len

    def __eq__(self, other):
        if len(self) != len(other):  # quick cheap check.
            return False

        if isinstance(other, (list, tuple)):
            return all(a == b for a, b in zip(self[:], other))

        elif isinstance(other, Column):
            if mem.get_pages(self.group) == mem.get_pages(other.group):  # special case.
                return True
            return (self.to_numpy() == other.to_numpy()).all()

        elif isinstance(other, np.ndarray):
            return (self.to_numpy() == other).all()
        else:
            raise TypeError

    def copy(self):
        return Column(data=self)

    def __copy__(self):
        return self.copy()

    def index(self):
        """
        returns dict with { unique entry : list of indices }

        example:
        >>> c = Column(data=['a','b','a','c','b'])
        >>> c.index()
        {'a':[0,2], 'b': [1,4], 'c': [3]}

        """
        data = self.__getitem__()
        d = {k: [] for k in np.unique(data)}
        for ix, k in enumerate(data):
            d[k].append(ix)
        return d

    def unique(self):
        """
        returns unique list of values.

        example:
        >>> c = Column(data=['a','b','a','c','b'])
        >>> c.unqiue()
        ['a','b','c']
        """
        try:
            return np.unique(self.__getitem__())
        except TypeError:  # np arrays can't handle dtype='O':
            return np.array({i for i in self.__getitem__()})

    def histogram(self):
        """
        returns 2 arrays: unique elements and count of each element

        example:
        >>> c = Column(data=['a','b','a','c','b'])
        >>> c.unqiue()
        ['a','b','c'],[2,2,1]
        """
        try:
            uarray, carray = np.unique(self.__getitem__(), return_counts=True)
            uarray, carray = uarray.tolist(), carray.tolist()
        except TypeError:  # np arrays can't handle dtype='O':
            d = defaultdict(int)
            for i in self.__getitem__():
                d[i] += 1
            uarray, carray = [], []
            for k, v in d.items():
                uarray.append(k), carray.append(v)
        return uarray, carray

    def count(self, item):
        return sum(1 for i in self.__getitem__() if i == item)

    def replace(self, target, replacement):
        """
        replaces target with replacement
        """
        old_pages = mem.get_pages(self.group)
        new_pages = old_pages[:]

        for ix, page in enumerate(old_pages):
            if type(target) not in page.datatypes():
                continue  # quick scan.

            data = page[:].tolist()
            if target in data:
                data = [i if i != target else replacement for i in page[:]]
                new_pages[ix] = Page(data)
        self._len = mem.create_virtual_dataset(self.group, pages_before=old_pages, pages_after=new_pages)

    def statistics(self):
        """
        returns dict with:
        - min (int/float, length of str, date)
        - max (int/float, length of str, date)
        - mean (int/float, length of str, date)
        - median (int/float, length of str, date)
        - stdev (int/float, length of str, date)
        - mode (int/float, length of str, date)
        - distinct (int/float, length of str, date)
        - iqr (int/float, length of str, date)
        - sum (int/float, length of str, date)
        - histogram (see .histogram)
        """
        return summary_statistics(*self.histogram())

    def __add__(self, other):
        """
        Concatenates to Columns. Like list() + list()

        Example:
        >>> one,two = Column(data=[1,2]), Column(data=[3,4])
        >>> both = one+two
        >>> both[:]
        [1,2,3,4]
        """
        c = self.copy()
        c.extend(other)
        return c

    def __contains__(self, item):
        """
        determines if item is in the Column. Similar to 'x' in ['a','b','c']
        returns boolean
        """
        return item in self.__getitem__()

    def __iadd__(self, other):
        """
        Extends instance of Column with another Column

        Example:
        >>> one,two = Column(data=[1,2]), Column(data=[3,4])
        >>> one += two
        >>> one[:]
        [1,2,3,4]

        """
        self.extend(other)
        return self

    def __imul__(self, other):
        """
        Repeats instance of column N times. Like list() * N

        Example:
        >>> one = Column(data=[1,2])
        >>> one *= 5
        >>> one
        [1,2, 1,2, 1,2, 1,2, 1,2]

        """
        if not isinstance(other, int):
            raise TypeError(f"a column can be repeated an integer number of times, not {type(other)} number of times")
        old_pages = mem.get_pages(self.group)
        new_pages = old_pages * other
        self._len = mem.create_virtual_dataset(self.group, old_pages, new_pages)
        return self

    def __mul__(self, other):
        """
        Repeats instance of column N times. Like list() * N

        Example:
        >>> one = Column(data=[1,2])
        >>> five = one * 5
        >>> five
        [1,2, 1,2, 1,2, 1,2, 1,2]

        """
        if not isinstance(other, int):
            raise TypeError(f"a column can be repeated an integer number of times, not {type(other)} number of times")
        new = Column()
        old_pages = mem.get_pages(self.group)
        new_pages = old_pages * other
        new._len = mem.create_virtual_dataset(new.group, old_pages, new_pages)
        return new

    def __ne__(self, other):
        """
        compares two columns. Like list1 != list2
        """
        if len(self) != len(other):  # quick cheap check.
            return True

        if isinstance(other, (list, tuple)):
            return any(a != b for a, b in zip(self[:], other))

        if isinstance(other, Column):
            if mem.get_pages(self.group) == mem.get_pages(other.group):  # special case.
                return False
            return (self.to_numpy() != other.to_numpy()).any()

        elif isinstance(other, np.ndarray):
            return (self.to_numpy() != other).any()
        else:
            raise TypeError

    def __le__(self, other):
        raise NotImplementedError("vectorised operation A <= B is type-ambiguous")

    def __lt__(self, other):
        raise NotImplementedError("vectorised operation A < B is type-ambiguous")

    def __ge__(self, other):
        raise NotImplementedError("vectorised operation A >= B is type-ambiguous")

    def __gt__(self, other):
        raise NotImplementedError("vectorised operation A > B is type-ambiguous")


# -------------- MULTI PROCESSING TASKS -----------------
def _in(a, b):
    """
    enables filter function 'in'
    """
    return str(a) in str(b)


filter_ops = {
    ">": operator.gt,
    ">=": operator.ge,
    "==": operator.eq,
    "<": operator.lt,
    "<=": operator.le,
    "!=": operator.ne,
    "in": _in,
}

filter_ops_from_text = {"gt": ">", "gteq": ">=", "eq": "==", "lt": "<", "lteq": "<=", "neq": "!=", "in": _in}


def filter_evaluation_task(table_key, expression, shm_name, shm_index, shm_shape, slice_):
    """
    multiprocessing tasks for evaluating Table.filter
    """
    assert isinstance(table_key, str)  # 10 --> group = '/table/10'
    assert isinstance(expression, dict)
    assert len(expression) == 3
    assert isinstance(shm_name, str)
    assert isinstance(shm_index, int)
    assert isinstance(shm_shape, tuple)
    assert isinstance(slice_, slice)
    c1 = expression.get("column1", None)
    c2 = expression.get("column2", None)
    c = expression.get("criteria", None)
    assert c in filter_ops
    f = filter_ops.get(c)
    assert callable(f)
    v1 = expression.get("value1", None)
    v2 = expression.get("value2", None)

    columns = mem.mp_get_columns(table_key)
    if c1 is not None:
        column_key = columns[c1]
        dset_A = mem.get_data(f"/column/{column_key}", slice_)
    else:  # v1 is active:
        dset_A = np.array([v1] * (slice_.stop - slice_.start))

    if c2 is not None:
        column_key = columns[c2]
        dset_B = mem.get_data(f"/column/{column_key}", slice_)
    else:  # v2 is active:
        dset_B = np.array([v2] * (slice_.stop - slice_.start))

    existing_shm = shared_memory.SharedMemory(name=shm_name)  # connect
    result_array = np.ndarray(shm_shape, dtype=np.bool, buffer=existing_shm.buf)
    result_array[shm_index][slice_] = np.array([f(a, b) for a, b in zip(dset_A, dset_B)])  # Evaluate
    existing_shm.close()  # disconnect


def filter_merge_task(table_key, true_key, false_key, shm_name, shm_shape, slice_, filter_type):
    """
    multiprocessing task for merging data after the filter task has been completed.
    """
    existing_shm = shared_memory.SharedMemory(name=shm_name)  # connect
    result_array = np.ndarray(shm_shape, dtype=np.bool, buffer=existing_shm.buf)
    mask_source = result_array

    if filter_type == "any":
        true_mask = np.any(mask_source, axis=0)
    else:
        true_mask = np.all(mask_source, axis=0)
    true_mask = true_mask[slice_]
    false_mask = np.invert(true_mask)

    # 2. load source
    columns = mem.mp_get_columns(table_key)

    true_columns, false_columns = {}, {}
    for col_name, column_key in columns.items():
        col = Column(key=column_key)
        slize = col.to_numpy(slice_)
        true_values = slize[true_mask]
        if np.any(true_mask):
            true_columns[col_name] = mem.mp_write_column(true_values)
        false_values = slize[false_mask]
        if np.any(false_mask):
            false_columns[col_name] = mem.mp_write_column(false_values)

    mem.mp_write_table(true_key, true_columns)
    mem.mp_write_table(false_key, false_columns)

    existing_shm.close()  # disconnect


def indexing_task(
    source_key, destination_key, shm_name_for_sort_index, shape, slice_=slice(None), shm_name_for_sort_index_mask=None
):
    """
    performs the creation of a column sorted by sort_index (shared memory object).
    source_key: column to read
    destination_key: column to write
    shm_name_for_sort_index: sort index' shm.name created by main.
    shm_name_for_sort_index_mask: sort index' shm.name created by main containing None mask.
    shape: shm array shape.

    *used by sort and all join functions.
    """
    existing_shm = shared_memory.SharedMemory(name=shm_name_for_sort_index)  # connect
    sort_index = np.ndarray(shape, dtype=np.int64, buffer=existing_shm.buf)

    sort_slice = sort_index[slice_]

    if shm_name_for_sort_index_mask is not None:
        existing_mask_shm = shared_memory.SharedMemory(name=shm_name_for_sort_index_mask)  # connect
        sort_index_mask = np.ndarray(shape, dtype=np.int8, buffer=existing_mask_shm.buf)
    else:
        sort_index_mask = None

    data = mem.get_data(f"/column/{source_key}", slice(None))  # --- READ!

<<<<<<< HEAD
    try:
        values = [None] * len(sort_slice)

        start_offset = 0 if slice_.start is None else slice_.start
        # start_offset = 0

        for i, (j, ix) in enumerate(enumerate(sort_slice, start_offset)):
            if sort_index_mask is not None and sort_index_mask[j] == 1:
                values[i] = None
            else:
                v = data[ix]

                values[i] = v

    except Exception as e:
        import traceback

        print("sort_index_mask:", len(sort_index_mask), "data:", len(data), "slice:", slice_)
        print("ix:", ix)
        traceback.print_exception(e)
        raise e
=======
    values = [
        None if sort_index_mask is not None and sort_index_mask[j] == 1 else data[ix]
        for j, ix in enumerate(sort_slice, 0 if slice_.start is None else slice_.start)
    ]
>>>>>>> 7388c57a

    existing_shm.close()  # disconnect
    if sort_index_mask is not None:
        existing_mask_shm.close()
    mem.mp_write_column(values, column_key=destination_key)  # --- WRITE!


def compress_task(source_key, destination_key, shm_index_name, shape):
    """
    compresses the source using boolean mask from shared memory

    source_key: column to read
    destination_key: column to write
    shm_name_for_sort_index: sort index' shm.name created by main.
    shape: shm array shape.
    """
    existing_shm = shared_memory.SharedMemory(name=shm_index_name)  # connect
    mask = np.ndarray(shape, dtype=np.int64, buffer=existing_shm.buf)

    data = mem.get_data(f"/column/{source_key}", slice(None))  # --- READ!
    values = np.compress(mask, data)

    existing_shm.close()  # disconnect
    mem.mp_write_column(values, column_key=destination_key)  # --- WRITE!


# ---------- FILE WRITERS ------------
def _check_input(table, path):
    if not isinstance(table, Table):
        raise TypeError
    if not isinstance(path, pathlib.Path):
        raise TypeError


def excel_writer(table, path):
    """
    writer for excel files.

    This can create xlsx files beyond Excels.
    If you're using pyexcel to read the data, you'll see the data is there.
    If you're using Excel, Excel will stop loading after 1,048,576 rows.

    See pyexcel for more details:
    http://docs.pyexcel.org/
    """
    _check_input(table, path)

    def gen(table):  # local helper
        yield table.columns
        for row in table.rows:
            yield row

    data = list(gen(table))
    if path.suffix in [".xls", ".ods"]:
        data = [
            [str(v) if (isinstance(v, (int, float)) and abs(v) > 2**32 - 1) else DataTypes.to_json(v) for v in row]
            for row in data
        ]

    pyexcel.save_as(array=data, dest_file_name=str(path))


def text_writer(table, path, tqdm=_tqdm):
    """exports table to csv, tsv or txt dependening on path suffix.
    follows the JSON norm. text escape is ON for all strings.

    Note:
    ----------------------
    If the delimiter is present in a string when the string is exported,
    text-escape is required, as the format otherwise is corrupted.
    When the file is being written, it is unknown whether any string in
    a column contrains the delimiter. As text escaping the few strings
    that may contain the delimiter would lead to an assymmetric format,
    the safer guess is to text escape all strings.
    """
    _check_input(table, path)

    def txt(value):  # helper for text writer
        if value is None:
            return ""  # A column with 1,None,2 must be "1,,2".
        elif isinstance(value, str):
            # if not (value.startswith('"') and value.endswith('"')):
            #     return f'"{value}"'  # this must be escape: "the quick fox, jumped over the comma"
            # else:
                return value  # this would for example be an empty string: ""
        else:
            return str(DataTypes.to_json(value))  # this handles datetimes, timedelta, etc.

    delimiters = {".csv": ",", ".tsv": "\t", ".txt": "|"}
    delimiter = delimiters.get(path.suffix)

    with path.open("w", encoding="utf-8") as fo:
        fo.write(delimiter.join(c for c in table.columns) + "\n")
        for row in tqdm(table.rows, total=len(table)):
            fo.write(delimiter.join(txt(c) for c in row) + "\n")


def sql_writer(table, path):
    _check_input(table, path)
    with path.open("w", encoding="utf-8") as fo:
        fo.write(table.to_sql())


def json_writer(table, path):
    _check_input(table, path)
    with path.open("w") as fo:
        fo.write(table.to_json())


def h5_writer(table, path):
    _check_input(table, path)
    table.to_hdf5(path)


def html_writer(table, path):
    _check_input(table, path)
    with path.open("w", encoding="utf-8") as fo:
        fo.write(table._repr_html_())


exporters = {  # the commented formats are not yet supported by the pyexcel plugins:
    # 'fods': excel_writer,
    "json": json_writer,
    "html": html_writer,
    # 'simple': excel_writer,
    # 'rst': excel_writer,
    # 'mediawiki': excel_writer,
    "xlsx": excel_writer,
    "xls": excel_writer,
    # 'xlsm': excel_writer,
    "csv": text_writer,
    "tsv": text_writer,
    "txt": text_writer,
    "ods": excel_writer,
    "sql": sql_writer,
    # 'hdf5': h5_writer,
    # 'h5': h5_writer
}


def _maskify(arr):
    none_mask = [None] * len(arr)

    for i in range(len(arr)):
        is_none = none_mask[i] = arr[i] == None

        if is_none:
            arr[i] = 0

    return none_mask


def _share_mem(inp_arr, dtype):
    len_ = len(inp_arr)
    size = np.dtype(dtype).itemsize * len_
    shape = (len_,)

    out_shm = shared_memory.SharedMemory(create=True, size=size)  # the co_processors will read this.
    out_arr_index = np.ndarray(shape, dtype=dtype, buffer=out_shm.buf)
    out_arr_index[:] = inp_arr

    return out_arr_index, out_shm<|MERGE_RESOLUTION|>--- conflicted
+++ resolved
@@ -2765,13 +2765,8 @@
 
             offset = 0
 
-<<<<<<< HEAD
             while offset < final_len or final_len == 0:  # create an empty page
                 new_offset = min(offset + rows_per_page, final_len)
-=======
-            while offset < col_len or col_len == 0:  # create an empty page
-                new_offset = offset + rows_per_page
->>>>>>> 7388c57a
                 slice_ = slice(offset, new_offset)
                 d_key = mem.new_id("/column")
                 container.append(d_key)
@@ -2800,13 +2795,8 @@
 
             offset = 0
 
-<<<<<<< HEAD
             while offset < final_len or final_len == 0:  # create an empty page
                 new_offset = min(offset + rows_per_page, final_len)
-=======
-            while offset < col_len or col_len == 0:  # create an empty page
-                new_offset = offset + rows_per_page
->>>>>>> 7388c57a
                 slice_ = slice(offset, new_offset)
                 d_key = mem.new_id("/column")
                 container.append(d_key)
@@ -2835,21 +2825,12 @@
             results = tm.execute(tasks, tqdm=tqdm, pbar=pbar)
 
             if any(i is not None for i in results):
-<<<<<<< HEAD
                 raise Exception("\n".join(filter(lambda x: x is not None, results)))
 
         merged_column_refs = {
             k: mem.mp_merge_columns(v)
             for k, v in columns_refs.items()
         }
-=======
-                for err in results:
-                    if err is not None:
-                        print(err)
-                raise Exception("multiprocessing error.")
-
-        merged_column_refs = {k: mem.mp_merge_columns(v) for k, v in columns_refs.items()}
->>>>>>> 7388c57a
 
         with h5py.File(mem.path, "r+") as h5:
             table_key = mem.new_id("/table")
@@ -2871,21 +2852,8 @@
         return t
 
     def left_join(
-<<<<<<< HEAD
         self, other, left_keys, right_keys, left_columns=None, right_columns=None, tqdm=_tqdm, pbar=None
     ):
-=======
-        self,
-        other,
-        left_keys,
-        right_keys,
-        left_columns=None,
-        right_columns=None,
-        tqdm=_tqdm,
-        pbar=None,
-        always_mp=False,
-    ):  # TODO: This is single core code.
->>>>>>> 7388c57a
         """
         :param other: self, other = (left, right)
         :param left_keys: list of keys for the join
@@ -2927,21 +2895,8 @@
                 return self._mp_join(other, LEFT, RIGHT, left_columns, right_columns, tqdm=tqdm, pbar=pbar)
 
     def inner_join(
-<<<<<<< HEAD
         self, other, left_keys, right_keys, left_columns=None, right_columns=None, tqdm=_tqdm, pbar=None
     ):
-=======
-        self,
-        other,
-        left_keys,
-        right_keys,
-        left_columns=None,
-        right_columns=None,
-        tqdm=_tqdm,
-        pbar=None,
-        always_mp=False,
-    ):  # TODO: This is single core code.
->>>>>>> 7388c57a
         """
         :param other: self, other = (left, right)
         :param left_keys: list of keys for the join
@@ -2985,19 +2940,7 @@
                 return self._mp_join(other, LEFT, RIGHT, left_columns, right_columns, tqdm=tqdm, pbar=pbar)
 
     def outer_join(
-<<<<<<< HEAD
         self, other, left_keys, right_keys, left_columns=None, right_columns=None, tqdm=_tqdm, pbar=None
-=======
-        self,
-        other,
-        left_keys,
-        right_keys,
-        left_columns=None,
-        right_columns=None,
-        tqdm=_tqdm,
-        pbar=None,
-        always_mp=False,
->>>>>>> 7388c57a
     ):  # TODO: This is single core code.
         """
         :param other: self, other = (left, right)
@@ -3045,21 +2988,7 @@
             else:  # use multi processing
                 return self._mp_join(other, LEFT, RIGHT, left_columns, right_columns, tqdm=tqdm, pbar=pbar)
 
-<<<<<<< HEAD
     def cross_join(self, other, left_keys, right_keys, left_columns=None, right_columns=None, tqdm=_tqdm, pbar=None):
-=======
-    def cross_join(
-        self,
-        other,
-        left_keys,
-        right_keys,
-        left_columns=None,
-        right_columns=None,
-        tqdm=_tqdm,
-        pbar=None,
-        always_mp=False,
-    ):
->>>>>>> 7388c57a
         """
         CROSS JOIN returns the Cartesian product of rows from tables in the join.
         In other words, it will produce rows which combine each row from the first table
@@ -4310,7 +4239,6 @@
 
     data = mem.get_data(f"/column/{source_key}", slice(None))  # --- READ!
 
-<<<<<<< HEAD
     try:
         values = [None] * len(sort_slice)
 
@@ -4332,12 +4260,6 @@
         print("ix:", ix)
         traceback.print_exception(e)
         raise e
-=======
-    values = [
-        None if sort_index_mask is not None and sort_index_mask[j] == 1 else data[ix]
-        for j, ix in enumerate(sort_slice, 0 if slice_.start is None else slice_.start)
-    ]
->>>>>>> 7388c57a
 
     existing_shm.close()  # disconnect
     if sort_index_mask is not None:

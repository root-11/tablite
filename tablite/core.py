--- conflicted
+++ resolved
@@ -2737,7 +2737,6 @@
 
         for name in left_columns:
             col = self[name]
-<<<<<<< HEAD
             container = columns_refs[name] = []
             
             offset = 0
@@ -2754,20 +2753,10 @@
                         source_key=col.key,
                         destination_key=d_key,
                         shm_name_for_sort_index=left_shm.name,
+                        shm_name_for_sort_index_mask=left_msk_shm.name,
                         shape=left_arr.shape,
                         slice_=slice_
                     )
-=======
-            columns_refs[name] = d_key = mem.new_id("/column")
-            tasks.append(
-                Task(
-                    indexing_task,
-                    source_key=col.key,
-                    destination_key=d_key,
-                    shm_name_for_sort_index=left_shm.name,
-                    shm_name_for_sort_index_mask=left_msk_shm.name,
-                    shape=left_arr.shape,
->>>>>>> e2f9f655
                 )
 
                 offset = new_offset
@@ -2778,8 +2767,7 @@
         for name in right_columns:
             revised_name = unique_name(name, columns_refs.keys())
             col = other[name]
-<<<<<<< HEAD
-            container = columns_refs[name] = []
+            container = columns_refs[revised_name] = []
             
             offset = 0
             col_len = len(col)
@@ -2795,20 +2783,10 @@
                         source_key=col.key,
                         destination_key=d_key,
                         shm_name_for_sort_index=right_shm.name,
+                        shm_name_for_sort_index_mask=right_msk_shm.name,
                         shape=right_arr.shape,
                         slice_=slice_
                     )
-=======
-            columns_refs[revised_name] = d_key = mem.new_id("/column")
-            tasks.append(
-                Task(
-                    indexing_task,
-                    source_key=col.key,
-                    destination_key=d_key,
-                    shm_name_for_sort_index=right_shm.name,
-                    shm_name_for_sort_index_mask=right_msk_shm.name,
-                    shape=right_arr.shape,
->>>>>>> e2f9f655
                 )
 
                 offset = new_offset
@@ -2886,11 +2864,7 @@
                     LEFT.append(left_ix)
                     RIGHT.append(right_ix)
 
-<<<<<<< HEAD
-        if False and len(LEFT) * len(left_columns + right_columns) < SINGLE_PROCESSING_LIMIT:
-=======
         if not always_mp and len(LEFT) * len(left_columns + right_columns) < SINGLE_PROCESSING_LIMIT:
->>>>>>> e2f9f655
             return self._sp_join(other, LEFT, RIGHT, left_columns, right_columns, tqdm=tqdm, pbar=pbar)
         else:  # use multi processing
             return self._mp_join(other, LEFT, RIGHT, left_columns, right_columns, tqdm=tqdm, pbar=pbar)
@@ -4183,11 +4157,7 @@
     existing_shm.close()  # disconnect
 
 
-<<<<<<< HEAD
-def indexing_task(source_key, destination_key, shm_name_for_sort_index, shape, slice_=slice(None)):
-=======
-def indexing_task(source_key, destination_key, shm_name_for_sort_index, shape, shm_name_for_sort_index_mask=None):
->>>>>>> e2f9f655
+def indexing_task(source_key, destination_key, shm_name_for_sort_index, shape, slice_=slice(None), shm_name_for_sort_index_mask=None):
     """
     performs the creation of a column sorted by sort_index (shared memory object).
     source_key: column to read
@@ -4201,14 +4171,7 @@
     existing_shm = shared_memory.SharedMemory(name=shm_name_for_sort_index)  # connect
     sort_index = np.ndarray(shape, dtype=np.int64, buffer=existing_shm.buf)
 
-<<<<<<< HEAD
     sort_slice = sort_index[slice_]
-
-    # if this is problematic we can slice this in chunks too and change values to data[ix - slice_start]
-    data = mem.get_data(f"/column/{source_key}", slice(None))  # --- READ!
-
-    values = [data[ix] for ix in sort_slice]
-=======
     if shm_name_for_sort_index_mask is not None:
         existing_mask_shm = shared_memory.SharedMemory(name=shm_name_for_sort_index_mask)  # connect
         sort_index_mask = np.ndarray(shape, dtype=np.int8, buffer=existing_mask_shm.buf)
@@ -4220,7 +4183,6 @@
         None if sort_index_mask is not None and sort_index_mask[j] == 1 else data[ix] 
         for j, ix in enumerate(sort_index)
     ]
->>>>>>> e2f9f655
 
     existing_shm.close()  # disconnect
     existing_mask_shm.close()

--- conflicted
+++ resolved
@@ -1,11 +1,7 @@
 from collections import defaultdict
 import math
-<<<<<<< HEAD
+import ast
 from datetime import datetime,date,time,timedelta, timezone
-=======
-import ast
-from datetime import datetime,date,time,timedelta
->>>>>>> 2e5114f4
 from itertools import compress
 from statistics import StatisticsError
 

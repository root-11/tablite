--- conflicted
+++ resolved
@@ -1,10 +1,4 @@
-<<<<<<< HEAD
-from tablite.utils import intercept, summary_statistics, date_range, xround
-=======
-from tablite.utils import intercept, summary_statistics
-from tablite.utils import expression_interpreter
-
->>>>>>> ef64b0bd
+from tablite.utils import intercept, summary_statistics, date_range, xround, expression_interpreter
 import statistics
 from random import randint
 from datetime import date, time, datetime, timedelta
